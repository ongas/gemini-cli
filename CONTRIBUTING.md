--- conflicted
+++ resolved
@@ -176,110 +176,19 @@
 
 To skip building the sandbox container, you can use `npm run build` instead.
 
-### Running the Development Build
-
-<<<<<<< HEAD
-There are several ways to run your development build of Gemini CLI. Choose the approach that best fits your workflow.
-
-#### Option 1: Direct Execution (No Installation)
-
-Run directly from the repository without any setup:
-=======
+### Running
+
 To start the Gemini CLI from the source code (after building), run the following
 command from the root directory:
->>>>>>> 0b20f88f
-
-```bash
-# From the repo root
+
+```bash
 npm start
-
-# Or run the bundle directly
-node bundle/gemini.js
-```
-
-**Pros:** Simple, no setup required
-**Cons:** Must be in the repo directory, long command
-
-#### Option 2: Shell Alias (Recommended for Development)
-
-Add an alias to your shell configuration (`~/.bashrc`, `~/.zshrc`, etc.):
-
-```bash
-# Add this to your shell config
-alias gemini-ma='NODE_NO_WARNINGS=1 node /absolute/path/to/gemini-cli/bundle/gemini.js'
-
-# Then reload your shell
-source ~/.bashrc  # or ~/.zshrc
-```
-
-Now you can run `gemini-ma` from anywhere.
-
-**Pros:** Fast, works from any directory, matches package name
-**Cons:** Must update alias if you move the repo
-
-#### Option 3: npm link (Global Development Install)
-
-Create a global symlink to your development build:
-
-```bash
-# From the repo root
-npm link
-```
-
-This creates a global `gemini-ma` command that points to your development bundle.
-
-**Pros:** Works like a real installation, auto-updates when you rebuild
-**Cons:** Command name is `gemini-ma` (not `gemini`), can conflict with production installs
-
-To uninstall:
-```bash
-npm unlink -g
-```
-
-**Troubleshooting:** If `gemini-ma` shows the Node.js REPL instead of the CLI, your shell has cached the old command location. Fix it with:
-```bash
-hash -r  # Clear bash command cache
-# Or just open a new terminal
-```
-
-#### Option 4: Wrapper Script
-
-Create a standalone script in your PATH:
-
-```bash
-# Create the script
-mkdir -p ~/bin
-cat > ~/bin/gemini-ma << 'EOF'
-#!/bin/bash
-NODE_NO_WARNINGS=1 node /absolute/path/to/gemini-cli/bundle/gemini.js "$@"
-EOF
-
-# Make it executable
-chmod +x ~/bin/gemini-ma
-
-# Ensure ~/bin is in PATH (if not already)
-export PATH="$HOME/bin:$PATH"
-```
-
-**Pros:** Portable, easy to switch versions, matches package name
-**Cons:** Requires PATH setup, manual script creation
-
-#### Rebuilding After Changes
-
-After making code changes, rebuild the bundle:
-
-```bash
-npm run bundle
-```
-
-<<<<<<< HEAD
-All methods above will automatically use the new build (no reinstallation needed).
-=======
+```
+
 If you'd like to run the source build outside of the gemini-cli folder, you can
 utilize `npm link path/to/gemini-cli/packages/cli` (see:
 [docs](https://docs.npmjs.com/cli/v9/commands/npm-link)) or
 `alias gemini="node path/to/gemini-cli/packages/cli"` to run with `gemini`
->>>>>>> 0b20f88f
 
 ### Running Tests
 
