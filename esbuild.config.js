/**
 * @license
 * Copyright 2025 Google LLC
 * SPDX-License-Identifier: Apache-2.0
 */

import path from 'node:path';
import { fileURLToPath } from 'node:url';
import { createRequire } from 'node:module';
import { writeFileSync } from 'node:fs';
import { wasmLoader } from 'esbuild-plugin-wasm';

let esbuild;
try {
  esbuild = (await import('esbuild')).default;
} catch (_error) {
  console.warn('esbuild not available, skipping bundle step');
  process.exit(0);
}

const __filename = fileURLToPath(import.meta.url);
const __dirname = path.dirname(__filename);
const require = createRequire(import.meta.url);
const pkg = require(path.resolve(__dirname, 'package.json'));

function createWasmPlugins() {
  const wasmBinaryPlugin = {
    name: 'wasm-binary',
    setup(build) {
      build.onResolve({ filter: /\.wasm\?binary$/ }, (args) => {
        const specifier = args.path.replace(/\?binary$/, '');
        const resolveDir = args.resolveDir || '';
        const isBareSpecifier =
          !path.isAbsolute(specifier) &&
          !specifier.startsWith('./') &&
          !specifier.startsWith('../');

        let resolvedPath;
        if (isBareSpecifier) {
          resolvedPath = require.resolve(specifier, {
            paths: resolveDir ? [resolveDir, __dirname] : [__dirname],
          });
        } else {
          resolvedPath = path.isAbsolute(specifier)
            ? specifier
            : path.join(resolveDir, specifier);
        }

        return { path: resolvedPath, namespace: 'wasm-embedded' };
      });
    },
  };

  return [wasmBinaryPlugin, wasmLoader({ mode: 'embedded' })];
}

const external = [
  '@lydell/node-pty',
  'node-pty',
  '@lydell/node-pty-darwin-arm64',
  '@lydell/node-pty-darwin-x64',
  '@lydell/node-pty-linux-x64',
  '@lydell/node-pty-win32-arm64',
  '@lydell/node-pty-win32-x64',
];

<<<<<<< HEAD
esbuild
  .build({
    entryPoints: ['packages/cli/index.ts'],
    bundle: true,
    outfile: 'bundle/gemini.js',
    platform: 'node',
    format: 'esm',
    external,
    alias: {
      '@google/gemini-cli-core': path.resolve(
        __dirname,
        'packages/core',
      ),
      'is-in-ci': path.resolve(
        __dirname,
        'packages/cli/src/patches/is-in-ci.ts',
      ),
    },
    define: {
      'process.env.CLI_VERSION': JSON.stringify(pkg.version),
    },
    banner: {
      js: `import { createRequire } from 'module'; const require = createRequire(import.meta.url); globalThis.__filename = require('url').fileURLToPath(import.meta.url); globalThis.__dirname = require('path').dirname(globalThis.__filename);`,
    },
    loader: { '.node': 'file' },
    metafile: true,
    write: true,
  })
  .then(({ metafile }) => {
=======
const baseConfig = {
  bundle: true,
  platform: 'node',
  format: 'esm',
  external,
  loader: { '.node': 'file' },
  write: true,
};

const cliConfig = {
  ...baseConfig,
  banner: {
    js: `import { createRequire } from 'module'; const require = createRequire(import.meta.url); globalThis.__filename = require('url').fileURLToPath(import.meta.url); globalThis.__dirname = require('path').dirname(globalThis.__filename);`,
  },
  entryPoints: ['packages/cli/index.ts'],
  outfile: 'bundle/gemini.js',
  define: {
    'process.env.CLI_VERSION': JSON.stringify(pkg.version),
  },
  plugins: createWasmPlugins(),
  alias: {
    'is-in-ci': path.resolve(__dirname, 'packages/cli/src/patches/is-in-ci.ts'),
  },
  metafile: true,
};

const a2aServerConfig = {
  ...baseConfig,
  banner: {
    js: `const require = (await import('module')).createRequire(import.meta.url); globalThis.__filename = require('url').fileURLToPath(import.meta.url); globalThis.__dirname = require('path').dirname(globalThis.__filename);`,
  },
  entryPoints: ['packages/a2a-server/src/http/server.ts'],
  outfile: 'packages/a2a-server/dist/a2a-server.mjs',
  define: {
    'process.env.CLI_VERSION': JSON.stringify(pkg.version),
  },
  plugins: createWasmPlugins(),
};

Promise.allSettled([
  esbuild.build(cliConfig).then(({ metafile }) => {
>>>>>>> 0b20f88f
    if (process.env.DEV === 'true') {
      writeFileSync('./bundle/esbuild.json', JSON.stringify(metafile, null, 2));
    }
  }),
  esbuild.build(a2aServerConfig),
]).then((results) => {
  const [cliResult, a2aResult] = results;
  if (cliResult.status === 'rejected') {
    console.error('gemini.js build failed:', cliResult.reason);
    process.exit(1);
  }
  // error in a2a-server bundling will not stop gemini.js bundling process
  if (a2aResult.status === 'rejected') {
    console.warn('a2a-server build failed:', a2aResult.reason);
  }
});<|MERGE_RESOLUTION|>--- conflicted
+++ resolved
@@ -64,37 +64,6 @@
   '@lydell/node-pty-win32-x64',
 ];
 
-<<<<<<< HEAD
-esbuild
-  .build({
-    entryPoints: ['packages/cli/index.ts'],
-    bundle: true,
-    outfile: 'bundle/gemini.js',
-    platform: 'node',
-    format: 'esm',
-    external,
-    alias: {
-      '@google/gemini-cli-core': path.resolve(
-        __dirname,
-        'packages/core',
-      ),
-      'is-in-ci': path.resolve(
-        __dirname,
-        'packages/cli/src/patches/is-in-ci.ts',
-      ),
-    },
-    define: {
-      'process.env.CLI_VERSION': JSON.stringify(pkg.version),
-    },
-    banner: {
-      js: `import { createRequire } from 'module'; const require = createRequire(import.meta.url); globalThis.__filename = require('url').fileURLToPath(import.meta.url); globalThis.__dirname = require('path').dirname(globalThis.__filename);`,
-    },
-    loader: { '.node': 'file' },
-    metafile: true,
-    write: true,
-  })
-  .then(({ metafile }) => {
-=======
 const baseConfig = {
   bundle: true,
   platform: 'node',
@@ -136,7 +105,6 @@
 
 Promise.allSettled([
   esbuild.build(cliConfig).then(({ metafile }) => {
->>>>>>> 0b20f88f
     if (process.env.DEV === 'true') {
       writeFileSync('./bundle/esbuild.json', JSON.stringify(metafile, null, 2));
     }
