{
<<<<<<< HEAD
  "name": "gemini-ma",
  "version": "0.11.0-nightly.20251015.203bad7c-ma",
=======
  "name": "@google/gemini-cli",
  "version": "0.12.0-nightly.20251022.0542de95",
>>>>>>> 8bdef875
  "engines": {
    "node": ">=20.0.0"
  },
  "type": "module",
  "workspaces": [
    "packages/*"
  ],
  "private": "true",
  "repository": {
    "type": "git",
    "url": "git+https://github.com/ongas/gemini-cli.git"
  },
  "config": {
    "sandboxImageUri": "us-docker.pkg.dev/gemini-code-dev/gemini-cli/sandbox:0.12.0-nightly.20251022.0542de95"
  },
  "scripts": {
    "start": "cross-env NODE_ENV=development node scripts/start.js",
    "start:a2a-server": "CODER_AGENT_PORT=41242 npm run start --workspace @google/gemini-cli-a2a-server",
    "debug": "cross-env DEBUG=1 node --inspect-brk scripts/start.js",
    "deflake": "node scripts/deflake.js",
    "deflake:test:integration:sandbox:none": "npm run deflake -- --command=\"npm run test:integration:sandbox:none -- --retry=0\"",
    "deflake:test:integration:sandbox:docker": "npm run deflake -- --command=\"npm run test:integration:sandbox:docker -- --retry=0\"",
    "auth:npm": "npx google-artifactregistry-auth",
    "auth:docker": "gcloud auth configure-docker us-west1-docker.pkg.dev",
    "auth": "npm run auth:npm && npm run auth:docker",
    "generate": "node scripts/generate-git-commit-info.js",
    "build": "node scripts/build.js",
    "build-and-start": "npm run build && npm run start",
    "build:vscode": "node scripts/build_vscode_companion.js",
    "build:all": "npm run build && npm run build:sandbox && npm run build:vscode",
    "build:packages": "npm run build --workspaces",
    "build:sandbox": "node scripts/build_sandbox.js",
    "bundle": "npm run generate && node esbuild.config.js && node scripts/copy_bundle_assets.js",
    "test": "npm run test --workspaces --if-present --parallel",
    "test:ci": "npm run test:ci --workspaces --if-present --parallel && npm run test:scripts",
    "test:scripts": "vitest run --config ./scripts/tests/vitest.config.ts",
    "test:e2e": "cross-env VERBOSE=true KEEP_OUTPUT=true npm run test:integration:sandbox:none",
    "test:integration:all": "npm run test:integration:sandbox:none && npm run test:integration:sandbox:docker && npm run test:integration:sandbox:podman",
    "test:integration:sandbox:none": "cross-env GEMINI_SANDBOX=false vitest run --root ./integration-tests",
    "test:integration:sandbox:docker": "cross-env GEMINI_SANDBOX=docker npm run build:sandbox && cross-env GEMINI_SANDBOX=docker vitest run --root ./integration-tests",
    "test:integration:sandbox:podman": "cross-env GEMINI_SANDBOX=podman vitest run --root ./integration-tests",
    "lint": "eslint . --ext .ts,.tsx && eslint integration-tests && eslint scripts",
    "lint:fix": "eslint . --fix --ext .ts,.tsx && eslint integration-tests --fix && eslint scripts --fix && npm run format",
    "lint:ci": "npm run lint:all",
    "lint:all": "node scripts/lint.js",
    "format": "prettier --experimental-cli --write .",
    "typecheck": "npm run typecheck --workspaces --if-present",
    "preflight": "npm run clean && npm ci && npm run format && npm run lint:ci && npm run build && npm run typecheck && npm run test:ci",
    "prepare": "husky && npm run bundle",
    "prepare:package": "node scripts/prepare-package.js",
    "release:version": "node scripts/version.js",
    "telemetry": "node scripts/telemetry.js",
    "check:lockfile": "node scripts/check-lockfile.js",
    "clean": "node scripts/clean.js",
    "pre-commit": "node scripts/pre-commit.js"
  },
  "overrides": {
    "wrap-ansi": "9.0.2",
    "ansi-regex": "5.0.1",
    "cliui": {
      "wrap-ansi": "7.0.0"
    }
  },
  "bin": {
    "gemini-ma": "bin/gemini-ma.cjs"
  },
  "files": [
    "bundle/",
    "bin/",
    "README.md",
    "LICENSE"
  ],
  "devDependencies": {
    "@octokit/rest": "^22.0.0",
    "@types/marked": "^5.0.2",
    "@types/mime-types": "^3.0.1",
    "@types/minimatch": "^5.1.2",
    "@types/mock-fs": "^4.13.4",
    "@types/prompts": "^2.4.9",
    "@types/shell-quote": "^1.7.5",
    "@vitest/coverage-v8": "^3.1.1",
    "@vitest/eslint-plugin": "^1.3.4",
    "cross-env": "^7.0.3",
    "esbuild": "^0.25.0",
    "esbuild-plugin-wasm": "^1.1.0",
    "eslint": "^9.24.0",
    "eslint-config-prettier": "^10.1.2",
    "eslint-plugin-import": "^2.31.0",
    "eslint-plugin-license-header": "^0.8.0",
    "eslint-plugin-react": "^7.37.5",
    "eslint-plugin-react-hooks": "^5.2.0",
    "glob": "^10.4.5",
    "globals": "^16.0.0",
    "google-artifactregistry-auth": "^3.4.0",
    "husky": "^9.1.7",
    "json": "^11.0.0",
    "lint-staged": "^16.1.6",
    "memfs": "^4.42.0",
    "mnemonist": "^0.40.3",
    "mock-fs": "^5.5.0",
    "msw": "^2.10.4",
    "npm-run-all": "^4.1.5",
    "prettier": "^3.5.3",
    "react-devtools-core": "^4.28.5",
    "semver": "^7.7.2",
    "strip-ansi": "^7.1.2",
    "tsx": "^4.20.3",
    "typescript-eslint": "^8.30.1",
    "vitest": "^3.2.4",
    "yargs": "^17.7.2"
  },
  "dependencies": {
    "@testing-library/dom": "^10.4.1",
    "simple-git": "^3.28.0",
    "tree-sitter-bash": "^0.25.0",
    "web-tree-sitter": "^0.25.10"
  },
  "optionalDependencies": {
    "@lydell/node-pty": "1.1.0",
    "@lydell/node-pty-darwin-arm64": "1.1.0",
    "@lydell/node-pty-darwin-x64": "1.1.0",
    "@lydell/node-pty-linux-x64": "1.1.0",
    "@lydell/node-pty-win32-arm64": "1.1.0",
    "@lydell/node-pty-win32-x64": "1.1.0",
    "node-pty": "^1.0.0"
  },
  "lint-staged": {
    "*.{js,jsx,ts,tsx}": [
      "prettier --write",
      "eslint --fix --max-warnings 0"
    ],
    "*.{json,md}": [
      "prettier --write"
    ]
  }
}<|MERGE_RESOLUTION|>--- conflicted
+++ resolved
@@ -1,11 +1,6 @@
 {
-<<<<<<< HEAD
-  "name": "gemini-ma",
-  "version": "0.11.0-nightly.20251015.203bad7c-ma",
-=======
   "name": "@google/gemini-cli",
   "version": "0.12.0-nightly.20251022.0542de95",
->>>>>>> 8bdef875
   "engines": {
     "node": ">=20.0.0"
   },
@@ -16,7 +11,7 @@
   "private": "true",
   "repository": {
     "type": "git",
-    "url": "git+https://github.com/ongas/gemini-cli.git"
+    "url": "git+https://github.com/google-gemini/gemini-cli.git"
   },
   "config": {
     "sandboxImageUri": "us-docker.pkg.dev/gemini-code-dev/gemini-cli/sandbox:0.12.0-nightly.20251022.0542de95"
@@ -70,11 +65,10 @@
     }
   },
   "bin": {
-    "gemini-ma": "bin/gemini-ma.cjs"
+    "gemini": "bundle/gemini.js"
   },
   "files": [
     "bundle/",
-    "bin/",
     "README.md",
     "LICENSE"
   ],
@@ -119,9 +113,7 @@
   },
   "dependencies": {
     "@testing-library/dom": "^10.4.1",
-    "simple-git": "^3.28.0",
-    "tree-sitter-bash": "^0.25.0",
-    "web-tree-sitter": "^0.25.10"
+    "simple-git": "^3.28.0"
   },
   "optionalDependencies": {
     "@lydell/node-pty": "1.1.0",
