--- conflicted
+++ resolved
@@ -5,7 +5,6 @@
  */
 
 import * as fs from 'node:fs';
-import { promises as fsPromises } from 'node:fs';
 import * as path from 'node:path';
 import { homedir } from 'node:os';
 import yargs from 'yargs/yargs';
@@ -81,6 +80,8 @@
   useWriteTodos: boolean | undefined;
   outputFormat: string | undefined;
   continueSession: string | undefined;
+
+  // Custom gemini-ma agent support
   init: boolean | undefined;
   listAgents: boolean | undefined;
   agent: string | undefined;
@@ -146,35 +147,6 @@
           description:
             'Set the approval mode: default (prompt for approval), auto_edit (auto-approve edit tools), yolo (auto-approve all tools)',
         })
-<<<<<<< HEAD
-        .option('checkpointing', {
-          alias: 'c',
-          type: 'boolean',
-          description: 'Enables checkpointing of file edits',
-          default: false,
-        })
-        .option('continue-session', {
-          type: 'string',
-          description:
-            'Continue a previous conversation session by tag name. Loads conversation history and appends new messages.',
-        })
-        .option('init', {
-          type: 'boolean',
-          description:
-            'Initialize gemini-cli project structure: creates .gemini/standards/ (coding standards) and .gemini/agents/ (custom agents) directories in the current directory.',
-        })
-        .option('list-agents', {
-          type: 'boolean',
-          description:
-            'List all available agents with their descriptions, providers, and models.',
-        })
-        .option('agent', {
-          type: 'string',
-          description:
-            'Use a specific agent for this session. Agent name should match a file in .gemini/agents/ (without .md extension, use underscores for hyphens).',
-        })
-=======
->>>>>>> 0b20f88f
         .option('experimental-acp', {
           type: 'boolean',
           description: 'Starts the agent in ACP mode',
@@ -237,6 +209,24 @@
           nargs: 1,
           description: 'The format of the CLI output.',
           choices: ['text', 'json', 'stream-json'],
+        })
+        .option('continue-session', {
+          type: 'string',
+          nargs: 1,
+          description: 'Continue a previous session by session ID',
+        })
+        .option('init', {
+          type: 'boolean',
+          description: 'Initialize project with .gemini directories',
+        })
+        .option('list-agents', {
+          type: 'boolean',
+          description: 'List all available agents',
+        })
+        .option('agent', {
+          type: 'string',
+          nargs: 1,
+          description: 'Use a specific agent for non-interactive mode',
         })
         .deprecateOption(
           'prompt',
@@ -535,28 +525,8 @@
   const interactive =
     !!argv.promptInteractive ||
     (process.stdin.isTTY && !hasQuery && !argv.prompt);
-
-  if (debugMode) {
-    console.log('[DEBUG] Interactive mode check:', {
-      promptInteractive: argv.promptInteractive,
-      isTTY: process.stdin.isTTY,
-      hasQuery,
-      prompt: argv.prompt,
-      interactive,
-      trustedFolder,
-      approvalMode,
-    });
-  }
-
   // In non-interactive mode, exclude tools that require a prompt.
-  // However, if message bus integration is enabled, we can handle approval prompts,
-  // so we don't need to exclude those tools.
   const extraExcludes: string[] = [];
-<<<<<<< HEAD
-  const messageBusEnabled =
-    settings.tools?.enableMessageBusIntegration ?? false;
-  if (!interactive && !argv.experimentalAcp && !messageBusEnabled) {
-=======
   if (!interactive && !argv.experimentalAcp) {
     const defaultExcludes = [
       ShellTool.Name,
@@ -570,7 +540,6 @@
       allowedToolsSet,
     );
 
->>>>>>> 0b20f88f
     switch (approvalMode) {
       case ApprovalMode.DEFAULT:
         // In default non-interactive mode, all tools that require approval are excluded.
@@ -712,49 +681,11 @@
     useModelRouter,
     enableMessageBusIntegration:
       settings.tools?.enableMessageBusIntegration ?? false,
-<<<<<<< HEAD
-    enableSubagents: await shouldEnableSubagents(settings, cwd, argv),
-=======
     codebaseInvestigatorSettings:
       settings.experimental?.codebaseInvestigatorSettings,
     retryFetchErrors: settings.general?.retryFetchErrors ?? false,
     ptyInfo: ptyInfo?.name,
->>>>>>> 0b20f88f
   });
-}
-
-/**
- * Determines if subagents should be enabled.
- * Auto-enables if custom agents are detected (.gemini/agents/ directory exists).
- * IMPORTANT: Disabled when --agent flag is used to prevent the active agent
- * from being registered as a subagent tool (which would create a second
- * content generator with incorrect auth type).
- */
-async function shouldEnableSubagents(
-  settings: Settings,
-  cwd: string,
-  argv: CliArgs,
-): Promise<boolean> {
-  // If using --agent flag, disable subagents to avoid registering the active agent as a tool
-  if (argv.agent) {
-    return false;
-  }
-
-  // If explicitly set in settings, use that value
-  if (settings.experimental?.enableSubagents !== undefined) {
-    return settings.experimental.enableSubagents;
-  }
-
-  // Auto-detect custom agents by checking for .gemini/agents/ directory
-  try {
-    const agentsDir = path.join(cwd, '.gemini', 'agents');
-    await fsPromises.access(agentsDir);
-    // Directory exists, auto-enable subagents for multi-agent support
-    return true;
-  } catch {
-    // Directory doesn't exist, use default (true per schema)
-    return true; // Default to true as per settingsSchema
-  }
 }
 
 function allowedMcpServers(
