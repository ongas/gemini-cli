/**
 * @license
 * Copyright 2025 Google LLC
 * SPDX-License-Identifier: Apache-2.0
 */

import * as fs from 'node:fs';
import * as path from 'node:path';
import { homedir } from 'node:os';
import yargs from 'yargs/yargs';
import { hideBin } from 'yargs/helpers';
import process from 'node:process';
import { mcpCommand } from '../commands/mcp.js';
import type {
  FileFilteringOptions,
  MCPServerConfig,
  OutputFormat,
  GeminiCLIExtension,
} from '@google/gemini-cli-core';
import { extensionsCommand } from '../commands/extensions.js';
import {
  Config,
  loadServerHierarchicalMemory,
  setGeminiMdFilename as setServerGeminiMdFilename,
  getCurrentGeminiMdFilename,
  ApprovalMode,
  DEFAULT_GEMINI_MODEL,
  DEFAULT_GEMINI_MODEL_AUTO,
  DEFAULT_GEMINI_EMBEDDING_MODEL,
  DEFAULT_MEMORY_FILE_FILTERING_OPTIONS,
  FileDiscoveryService,
  WRITE_FILE_TOOL_NAME,
  SHELL_TOOL_NAMES,
  SHELL_TOOL_NAME,
  resolveTelemetrySettings,
  FatalConfigError,
  getPty,
  EDIT_TOOL_NAME,
  debugLogger,
} from '@google/gemini-cli-core';
import type { Settings } from './settings.js';

import { getCliVersion } from '../utils/version.js';
import { loadSandboxConfig } from './sandboxConfig.js';
import { resolvePath } from '../utils/resolvePath.js';
import { appEvents } from '../utils/events.js';

import { isWorkspaceTrusted } from './trustedFolders.js';
import { createPolicyEngineConfig } from './policy.js';

export interface CliArgs {
  query: string | undefined;
  model: string | undefined;
  sandbox: boolean | string | undefined;
  debug: boolean | undefined;
  prompt: string | undefined;
  promptInteractive: string | undefined;

  yolo: boolean | undefined;
  approvalMode: string | undefined;
  allowedMcpServerNames: string[] | undefined;
  allowedTools: string[] | undefined;
  experimentalAcp: boolean | undefined;
  extensions: string[] | undefined;
  listExtensions: boolean | undefined;
  includeDirectories: string[] | undefined;
  screenReader: boolean | undefined;
  useSmartEdit: boolean | undefined;
  useWriteTodos: boolean | undefined;
  outputFormat: string | undefined;
<<<<<<< HEAD
  continueSession: string | undefined;

  // Custom gemini-ma agent support
  init: boolean | undefined;
  listAgents: boolean | undefined;
  agent: string | undefined;
=======
  fakeResponses: string | undefined;
>>>>>>> 8bdef875
}

export async function parseArguments(settings: Settings): Promise<CliArgs> {
  const rawArgv = hideBin(process.argv);
  const yargsInstance = yargs(rawArgv)
    .locale('en')
    .scriptName('gemini')
    .usage(
      'Usage: gemini [options] [command]\n\nGemini CLI - Launch an interactive CLI, use -p/--prompt for non-interactive mode',
    )

    .option('debug', {
      alias: 'd',
      type: 'boolean',
      description: 'Run in debug mode?',
      default: false,
    })
    .command('$0 [query..]', 'Launch Gemini CLI', (yargsInstance) =>
      yargsInstance
        .positional('query', {
          description:
            'Positional prompt. Defaults to one-shot; use -i/--prompt-interactive for interactive.',
        })
        .option('model', {
          alias: 'm',
          type: 'string',
          nargs: 1,
          description: `Model`,
        })
        .option('prompt', {
          alias: 'p',
          type: 'string',
          nargs: 1,
          description: 'Prompt. Appended to input on stdin (if any).',
        })
        .option('prompt-interactive', {
          alias: 'i',
          type: 'string',
          nargs: 1,
          description:
            'Execute the provided prompt and continue in interactive mode',
        })
        .option('sandbox', {
          alias: 's',
          type: 'boolean',
          description: 'Run in sandbox?',
        })

        .option('yolo', {
          alias: 'y',
          type: 'boolean',
          description:
            'Automatically accept all actions (aka YOLO mode, see https://www.youtube.com/watch?v=xvFZjo5PgG0 for more details)?',
          default: false,
        })
        .option('approval-mode', {
          type: 'string',
          nargs: 1,
          choices: ['default', 'auto_edit', 'yolo'],
          description:
            'Set the approval mode: default (prompt for approval), auto_edit (auto-approve edit tools), yolo (auto-approve all tools)',
        })
        .option('experimental-acp', {
          type: 'boolean',
          description: 'Starts the agent in ACP mode',
        })
        .option('allowed-mcp-server-names', {
          type: 'array',
          string: true,
          nargs: 1,
          description: 'Allowed MCP server names',
          coerce: (mcpServerNames: string[]) =>
            // Handle comma-separated values
            mcpServerNames.flatMap((mcpServerName) =>
              mcpServerName.split(',').map((m) => m.trim()),
            ),
        })
        .option('allowed-tools', {
          type: 'array',
          string: true,
          nargs: 1,
          description: 'Tools that are allowed to run without confirmation',
          coerce: (tools: string[]) =>
            // Handle comma-separated values
            tools.flatMap((tool) => tool.split(',').map((t) => t.trim())),
        })
        .option('extensions', {
          alias: 'e',
          type: 'array',
          string: true,
          nargs: 1,
          description:
            'A list of extensions to use. If not provided, all extensions are used.',
          coerce: (extensions: string[]) =>
            // Handle comma-separated values
            extensions.flatMap((extension) =>
              extension.split(',').map((e) => e.trim()),
            ),
        })
        .option('list-extensions', {
          alias: 'l',
          type: 'boolean',
          description: 'List all available extensions and exit.',
        })
        .option('include-directories', {
          type: 'array',
          string: true,
          nargs: 1,
          description:
            'Additional directories to include in the workspace (comma-separated or multiple --include-directories)',
          coerce: (dirs: string[]) =>
            // Handle comma-separated values
            dirs.flatMap((dir) => dir.split(',').map((d) => d.trim())),
        })
        .option('screen-reader', {
          type: 'boolean',
          description: 'Enable screen reader mode for accessibility.',
        })
        .option('output-format', {
          alias: 'o',
          type: 'string',
          nargs: 1,
          description: 'The format of the CLI output.',
          choices: ['text', 'json', 'stream-json'],
        })
<<<<<<< HEAD
        .option('continue-session', {
          type: 'string',
          nargs: 1,
          description: 'Continue a previous session by session ID',
        })
        .option('init', {
          type: 'boolean',
          description: 'Initialize project with .gemini directories',
        })
        .option('list-agents', {
          type: 'boolean',
          description: 'List all available agents',
        })
        .option('agent', {
          type: 'string',
          nargs: 1,
          description: 'Use a specific agent for non-interactive mode',
=======
        .option('fake-responses', {
          type: 'string',
          description: 'Path to a file with fake model responses for testing.',
>>>>>>> 8bdef875
        })
        .deprecateOption(
          'prompt',
          'Use the positional prompt instead. This flag will be removed in a future version.',
        )
        // Ensure validation flows through .fail() for clean UX
        .fail((msg, err, yargs) => {
          debugLogger.error(msg || err?.message || 'Unknown error');
          yargs.showHelp();
          process.exit(1);
        })
        .check((argv) => {
          // The 'query' positional can be a string (for one arg) or string[] (for multiple).
          // This guard safely checks if any positional argument was provided.
          const query = argv['query'] as string | string[] | undefined;
          const hasPositionalQuery = Array.isArray(query)
            ? query.length > 0
            : !!query;

          if (argv['prompt'] && hasPositionalQuery) {
            return 'Cannot use both a positional prompt and the --prompt (-p) flag together';
          }
          if (argv['prompt'] && argv['promptInteractive']) {
            return 'Cannot use both --prompt (-p) and --prompt-interactive (-i) together';
          }
          if (argv.yolo && argv['approvalMode']) {
            return 'Cannot use both --yolo (-y) and --approval-mode together. Use --approval-mode=yolo instead.';
          }
          return true;
        }),
    )
    // Register MCP subcommands
    .command(mcpCommand);

  if (settings?.experimental?.extensionManagement ?? true) {
    yargsInstance.command(extensionsCommand);
  }

  yargsInstance
    .version(await getCliVersion()) // This will enable the --version flag based on package.json
    .alias('v', 'version')
    .help()
    .alias('h', 'help')
    .strict()
    .demandCommand(0, 0); // Allow base command to run with no subcommands

  yargsInstance.wrap(yargsInstance.terminalWidth());
  const result = await yargsInstance.parse();

  // If yargs handled --help/--version it will have exited; nothing to do here.

  // Handle case where MCP subcommands are executed - they should exit the process
  // and not return to main CLI logic
  if (
    result._.length > 0 &&
    (result._[0] === 'mcp' || result._[0] === 'extensions')
  ) {
    // MCP commands handle their own execution and process exit
    process.exit(0);
  }

  // Normalize query args: handle both quoted "@path file" and unquoted @path file
  const queryArg = (result as { query?: string | string[] | undefined }).query;
  const q: string | undefined = Array.isArray(queryArg)
    ? queryArg.join(' ')
    : queryArg;

  // Route positional args: explicit -i flag -> interactive; else -> one-shot (even for @commands)
  if (q && !result['prompt']) {
    const hasExplicitInteractive =
      result['promptInteractive'] === '' || !!result['promptInteractive'];
    if (hasExplicitInteractive) {
      result['promptInteractive'] = q;
    } else {
      result['prompt'] = q;
    }
  }

  // Keep CliArgs.query as a string for downstream typing
  (result as Record<string, unknown>)['query'] = q || undefined;

  // The import format is now only controlled by settings.memoryImportFormat
  // We no longer accept it as a CLI argument
  return result as unknown as CliArgs;
}

// This function is now a thin wrapper around the server's implementation.
// It's kept in the CLI for now as App.tsx directly calls it for memory refresh.
// TODO: Consider if App.tsx should get memory via a server call or if Config should refresh itself.
export async function loadHierarchicalGeminiMemory(
  currentWorkingDirectory: string,
  includeDirectoriesToReadGemini: readonly string[] = [],
  debugMode: boolean,
  fileService: FileDiscoveryService,
  settings: Settings,
  extensions: GeminiCLIExtension[],
  folderTrust: boolean,
  memoryImportFormat: 'flat' | 'tree' = 'tree',
  fileFilteringOptions?: FileFilteringOptions,
): Promise<{ memoryContent: string; fileCount: number; filePaths: string[] }> {
  // FIX: Use real, canonical paths for a reliable comparison to handle symlinks.
  const realCwd = fs.realpathSync(path.resolve(currentWorkingDirectory));
  const realHome = fs.realpathSync(path.resolve(homedir()));
  const isHomeDirectory = realCwd === realHome;

  // If it is the home directory, pass an empty string to the core memory
  // function to signal that it should skip the workspace search.
  const effectiveCwd = isHomeDirectory ? '' : currentWorkingDirectory;

  if (debugMode) {
    debugLogger.debug(
      `CLI: Delegating hierarchical memory load to server for CWD: ${currentWorkingDirectory} (memoryImportFormat: ${memoryImportFormat})`,
    );
  }

  // Directly call the server function with the corrected path.
  return loadServerHierarchicalMemory(
    effectiveCwd,
    includeDirectoriesToReadGemini,
    debugMode,
    fileService,
    extensions,
    folderTrust,
    memoryImportFormat,
    fileFilteringOptions,
    settings.context?.discoveryMaxDirs,
  );
}

/**
 * Creates a filter function to determine if a tool should be excluded.
 *
 * In non-interactive mode, we want to disable tools that require user
 * interaction to prevent the CLI from hanging. This function creates a predicate
 * that returns `true` if a tool should be excluded.
 *
 * A tool is excluded if it's not in the `allowedToolsSet`. The shell tool
 * has a special case: it's not excluded if any of its subcommands
 * are in the `allowedTools` list.
 *
 * @param allowedTools A list of explicitly allowed tool names.
 * @param allowedToolsSet A set of explicitly allowed tool names for quick lookups.
 * @returns A function that takes a tool name and returns `true` if it should be excluded.
 */
function createToolExclusionFilter(
  allowedTools: string[],
  allowedToolsSet: Set<string>,
) {
  return (tool: string): boolean => {
    if (tool === SHELL_TOOL_NAME) {
      // If any of the allowed tools is ShellTool (even with subcommands), don't exclude it.
      return !allowedTools.some((allowed) =>
        SHELL_TOOL_NAMES.some((shellName) => allowed.startsWith(shellName)),
      );
    }
    return !allowedToolsSet.has(tool);
  };
}

export function isDebugMode(argv: CliArgs): boolean {
  return (
    argv.debug ||
    [process.env['DEBUG'], process.env['DEBUG_MODE']].some(
      (v) => v === 'true' || v === '1',
    )
  );
}

export async function loadCliConfig(
  settings: Settings,
  allExtensions: GeminiCLIExtension[],
  sessionId: string,
  argv: CliArgs,
  cwd: string = process.cwd(),
): Promise<Config> {
  const debugMode = isDebugMode(argv);

  const memoryImportFormat = settings.context?.importFormat || 'tree';

  const ideMode = settings.ide?.enabled ?? false;

  const folderTrust = settings.security?.folderTrust?.enabled ?? false;
  const trustedFolder = isWorkspaceTrusted(settings)?.isTrusted ?? true;

  // Set the context filename in the server's memoryTool module BEFORE loading memory
  // TODO(b/343434939): This is a bit of a hack. The contextFileName should ideally be passed
  // directly to the Config constructor in core, and have core handle setGeminiMdFilename.
  // However, loadHierarchicalGeminiMemory is called *before* createServerConfig.
  if (settings.context?.fileName) {
    setServerGeminiMdFilename(settings.context.fileName);
  } else {
    // Reset to default if not provided in settings.
    setServerGeminiMdFilename(getCurrentGeminiMdFilename());
  }

  const fileService = new FileDiscoveryService(cwd);

  const fileFiltering = {
    ...DEFAULT_MEMORY_FILE_FILTERING_OPTIONS,
    ...settings.context?.fileFiltering,
  };

  const includeDirectories = (settings.context?.includeDirectories || [])
    .map(resolvePath)
    .concat((argv.includeDirectories || []).map(resolvePath));

  // Call the (now wrapper) loadHierarchicalGeminiMemory which calls the server's version
  const { memoryContent, fileCount, filePaths } =
    await loadHierarchicalGeminiMemory(
      cwd,
      settings.context?.loadMemoryFromIncludeDirectories
        ? includeDirectories
        : [],
      debugMode,
      fileService,
      settings,
      allExtensions,
      trustedFolder,
      memoryImportFormat,
      fileFiltering,
    );

  let mcpServers = mergeMcpServers(settings, allExtensions);
  const question = argv.promptInteractive || argv.prompt || '';

  // Determine approval mode with backward compatibility
  let approvalMode: ApprovalMode;
  if (argv.approvalMode) {
    // New --approval-mode flag takes precedence
    switch (argv.approvalMode) {
      case 'yolo':
        approvalMode = ApprovalMode.YOLO;
        break;
      case 'auto_edit':
        approvalMode = ApprovalMode.AUTO_EDIT;
        break;
      case 'default':
        approvalMode = ApprovalMode.DEFAULT;
        break;
      default:
        throw new Error(
          `Invalid approval mode: ${argv.approvalMode}. Valid values are: yolo, auto_edit, default`,
        );
    }
  } else {
    // Fallback to legacy --yolo flag behavior
    approvalMode =
      argv.yolo || false ? ApprovalMode.YOLO : ApprovalMode.DEFAULT;
  }

  // Override approval mode if disableYoloMode is set.
  if (settings.security?.disableYoloMode) {
    if (approvalMode === ApprovalMode.YOLO) {
      debugLogger.error('YOLO mode is disabled by the "disableYolo" setting.');
      throw new FatalConfigError(
        'Cannot start in YOLO mode when it is disabled by settings',
      );
    }
    approvalMode = ApprovalMode.DEFAULT;
  } else if (approvalMode === ApprovalMode.YOLO) {
    debugLogger.warn(
      'YOLO mode is enabled. All tool calls will be automatically approved.',
    );
  }

  // Force approval mode to default if the folder is not trusted.
  if (!trustedFolder && approvalMode !== ApprovalMode.DEFAULT) {
    debugLogger.warn(
      `Approval mode overridden to "default" because the current folder is not trusted.`,
    );
    approvalMode = ApprovalMode.DEFAULT;
  }

  let telemetrySettings;
  try {
    telemetrySettings = await resolveTelemetrySettings({
      env: process.env as unknown as Record<string, string | undefined>,
      settings: settings.telemetry,
    });
  } catch (err) {
    if (err instanceof FatalConfigError) {
      throw new FatalConfigError(
        `Invalid telemetry configuration: ${err.message}.`,
      );
    }
    throw err;
  }

  const policyEngineConfig = createPolicyEngineConfig(settings, approvalMode);

  const allowedTools = argv.allowedTools || settings.tools?.allowed || [];
  const allowedToolsSet = new Set(allowedTools);

  // Interactive mode: explicit -i flag or (TTY + no args + no -p flag)
  const hasQuery = !!argv.query;
  const interactive =
    !!argv.promptInteractive ||
    (process.stdin.isTTY && !hasQuery && !argv.prompt);
  // In non-interactive mode, exclude tools that require a prompt.
  const extraExcludes: string[] = [];
  if (!interactive && !argv.experimentalAcp) {
    const defaultExcludes = [
      SHELL_TOOL_NAME,
      EDIT_TOOL_NAME,
      WRITE_FILE_TOOL_NAME,
    ];
    const autoEditExcludes = [SHELL_TOOL_NAME];

    const toolExclusionFilter = createToolExclusionFilter(
      allowedTools,
      allowedToolsSet,
    );

    switch (approvalMode) {
      case ApprovalMode.DEFAULT:
        // In default non-interactive mode, all tools that require approval are excluded.
        extraExcludes.push(...defaultExcludes.filter(toolExclusionFilter));
        break;
      case ApprovalMode.AUTO_EDIT:
        // In auto-edit non-interactive mode, only tools that still require a prompt are excluded.
        extraExcludes.push(...autoEditExcludes.filter(toolExclusionFilter));
        break;
      case ApprovalMode.YOLO:
        // No extra excludes for YOLO mode.
        break;
      default:
        // This should never happen due to validation earlier, but satisfies the linter
        break;
    }
  }

  const excludeTools = mergeExcludeTools(
    settings,
    allExtensions,
    extraExcludes.length > 0 ? extraExcludes : undefined,
  );
  const blockedMcpServers: Array<{ name: string; extensionName: string }> = [];

  if (!argv.allowedMcpServerNames) {
    if (settings.mcp?.allowed) {
      mcpServers = allowedMcpServers(
        mcpServers,
        settings.mcp.allowed,
        blockedMcpServers,
      );
    }

    if (settings.mcp?.excluded) {
      const excludedNames = new Set(settings.mcp.excluded.filter(Boolean));
      if (excludedNames.size > 0) {
        mcpServers = Object.fromEntries(
          Object.entries(mcpServers).filter(([key]) => !excludedNames.has(key)),
        );
      }
    }
  }

  if (argv.allowedMcpServerNames) {
    mcpServers = allowedMcpServers(
      mcpServers,
      argv.allowedMcpServerNames,
      blockedMcpServers,
    );
  }

  const useModelRouter = settings.experimental?.useModelRouter ?? true;
  const defaultModel = useModelRouter
    ? DEFAULT_GEMINI_MODEL_AUTO
    : DEFAULT_GEMINI_MODEL;
  const resolvedModel: string =
    argv.model ||
    process.env['GEMINI_MODEL'] ||
    settings.model?.name ||
    defaultModel;

  const sandboxConfig = await loadSandboxConfig(settings, argv);
  const screenReader =
    argv.screenReader !== undefined
      ? argv.screenReader
      : (settings.ui?.accessibility?.screenReader ?? false);

  const ptyInfo = await getPty();

  return new Config({
    sessionId,
    embeddingModel: DEFAULT_GEMINI_EMBEDDING_MODEL,
    sandbox: sandboxConfig,
    targetDir: cwd,
    includeDirectories,
    loadMemoryFromIncludeDirectories:
      settings.context?.loadMemoryFromIncludeDirectories || false,
    debugMode,
    question,

    coreTools: settings.tools?.core || undefined,
    allowedTools: allowedTools.length > 0 ? allowedTools : undefined,
    policyEngineConfig,
    excludeTools,
    toolDiscoveryCommand: settings.tools?.discoveryCommand,
    toolCallCommand: settings.tools?.callCommand,
    mcpServerCommand: settings.mcp?.serverCommand,
    mcpServers,
    userMemory: memoryContent,
    geminiMdFileCount: fileCount,
    geminiMdFilePaths: filePaths,
    approvalMode,
    disableYoloMode: settings.security?.disableYoloMode,
    showMemoryUsage: settings.ui?.showMemoryUsage || false,
    accessibility: {
      ...settings.ui?.accessibility,
      screenReader,
    },
    telemetry: telemetrySettings,
    usageStatisticsEnabled: settings.privacy?.usageStatisticsEnabled ?? true,
    fileFiltering,
    checkpointing: settings.general?.checkpointing?.enabled,
    proxy:
      process.env['HTTPS_PROXY'] ||
      process.env['https_proxy'] ||
      process.env['HTTP_PROXY'] ||
      process.env['http_proxy'],
    cwd,
    fileDiscoveryService: fileService,
    bugCommand: settings.advanced?.bugCommand,
    model: resolvedModel,
    maxSessionTurns: settings.model?.maxSessionTurns ?? -1,
    experimentalZedIntegration: argv.experimentalAcp || false,
    listExtensions: argv.listExtensions || false,
    enabledExtensions: argv.extensions,
    extensions: allExtensions,
    blockedMcpServers,
    noBrowser: !!process.env['NO_BROWSER'],
    summarizeToolOutput: settings.model?.summarizeToolOutput,
    ideMode,
    chatCompression: settings.model?.chatCompression,
    folderTrust,
    interactive,
    trustedFolder,
    useRipgrep: settings.tools?.useRipgrep,
    enableInteractiveShell:
      settings.tools?.shell?.enableInteractiveShell ?? true,
    skipNextSpeakerCheck: settings.model?.skipNextSpeakerCheck,
    enablePromptCompletion: settings.general?.enablePromptCompletion ?? false,
    truncateToolOutputThreshold: settings.tools?.truncateToolOutputThreshold,
    truncateToolOutputLines: settings.tools?.truncateToolOutputLines,
    enableToolOutputTruncation: settings.tools?.enableToolOutputTruncation,
    eventEmitter: appEvents,
    useSmartEdit: argv.useSmartEdit ?? settings.useSmartEdit,
    useWriteTodos: argv.useWriteTodos ?? settings.useWriteTodos,
    output: {
      format: (argv.outputFormat ?? settings.output?.format) as OutputFormat,
    },
    useModelRouter,
    enableMessageBusIntegration:
      settings.tools?.enableMessageBusIntegration ?? false,
    codebaseInvestigatorSettings:
      settings.experimental?.codebaseInvestigatorSettings,
    fakeResponses: argv.fakeResponses,
    retryFetchErrors: settings.general?.retryFetchErrors ?? false,
    ptyInfo: ptyInfo?.name,
  });
}

function allowedMcpServers(
  mcpServers: { [x: string]: MCPServerConfig },
  allowMCPServers: string[],
  blockedMcpServers: Array<{ name: string; extensionName: string }>,
) {
  const allowedNames = new Set(allowMCPServers.filter(Boolean));
  if (allowedNames.size > 0) {
    mcpServers = Object.fromEntries(
      Object.entries(mcpServers).filter(([key, server]) => {
        const isAllowed = allowedNames.has(key);
        if (!isAllowed) {
          blockedMcpServers.push({
            name: key,
            extensionName: server.extension?.name || '',
          });
        }
        return isAllowed;
      }),
    );
  } else {
    blockedMcpServers.push(
      ...Object.entries(mcpServers).map(([key, server]) => ({
        name: key,
        extensionName: server.extension?.name || '',
      })),
    );
    mcpServers = {};
  }
  return mcpServers;
}

function mergeMcpServers(settings: Settings, extensions: GeminiCLIExtension[]) {
  const mcpServers = { ...(settings.mcpServers || {}) };
  for (const extension of extensions) {
    if (!extension.isActive) {
      continue;
    }
    Object.entries(extension.mcpServers || {}).forEach(([key, server]) => {
      if (mcpServers[key]) {
        debugLogger.warn(
          `Skipping extension MCP config for server with key "${key}" as it already exists.`,
        );
        return;
      }
      mcpServers[key] = {
        ...server,
        extension,
      };
    });
  }
  return mcpServers;
}

function mergeExcludeTools(
  settings: Settings,
  extensions: GeminiCLIExtension[],
  extraExcludes?: string[] | undefined,
): string[] {
  const allExcludeTools = new Set([
    ...(settings.tools?.exclude || []),
    ...(extraExcludes || []),
  ]);
  for (const extension of extensions) {
    if (!extension.isActive) {
      continue;
    }
    for (const tool of extension.excludeTools || []) {
      allExcludeTools.add(tool);
    }
  }
  return [...allExcludeTools];
}<|MERGE_RESOLUTION|>--- conflicted
+++ resolved
@@ -68,16 +68,7 @@
   useSmartEdit: boolean | undefined;
   useWriteTodos: boolean | undefined;
   outputFormat: string | undefined;
-<<<<<<< HEAD
-  continueSession: string | undefined;
-
-  // Custom gemini-ma agent support
-  init: boolean | undefined;
-  listAgents: boolean | undefined;
-  agent: string | undefined;
-=======
   fakeResponses: string | undefined;
->>>>>>> 8bdef875
 }
 
 export async function parseArguments(settings: Settings): Promise<CliArgs> {
@@ -203,29 +194,9 @@
           description: 'The format of the CLI output.',
           choices: ['text', 'json', 'stream-json'],
         })
-<<<<<<< HEAD
-        .option('continue-session', {
-          type: 'string',
-          nargs: 1,
-          description: 'Continue a previous session by session ID',
-        })
-        .option('init', {
-          type: 'boolean',
-          description: 'Initialize project with .gemini directories',
-        })
-        .option('list-agents', {
-          type: 'boolean',
-          description: 'List all available agents',
-        })
-        .option('agent', {
-          type: 'string',
-          nargs: 1,
-          description: 'Use a specific agent for non-interactive mode',
-=======
         .option('fake-responses', {
           type: 'string',
           description: 'Path to a file with fake model responses for testing.',
->>>>>>> 8bdef875
         })
         .deprecateOption(
           'prompt',
