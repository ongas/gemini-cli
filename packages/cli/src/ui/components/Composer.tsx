--- conflicted
+++ resolved
@@ -6,7 +6,6 @@
 
 import { Box, Text, useIsScreenReaderEnabled } from 'ink';
 import { LoadingIndicator } from './LoadingIndicator.js';
-import { TodoChecklistDisplay } from './TodoChecklistDisplay.js';
 import { ContextSummaryDisplay } from './ContextSummaryDisplay.js';
 import { AutoAcceptIndicator } from './AutoAcceptIndicator.js';
 import { ShellModeIndicator } from './ShellModeIndicator.js';
@@ -60,17 +59,9 @@
         />
       )}
 
-<<<<<<< HEAD
-      {!uiState.embeddedShellFocused && uiState.todoChecklist && (
-        <TodoChecklistDisplay checklist={uiState.todoChecklist} />
-      )}
-
-      {!uiState.isConfigInitialized && <ConfigInitDisplay />}
-=======
       {(!uiState.slashCommands || !uiState.isConfigInitialized) && (
         <ConfigInitDisplay />
       )}
->>>>>>> 0b20f88f
 
       <QueuedMessageDisplay messageQueue={uiState.messageQueue} />
 
