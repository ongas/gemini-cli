--- conflicted
+++ resolved
@@ -14,7 +14,6 @@
   ServerGeminiFinishedEvent,
   ServerGeminiStreamEvent as GeminiEvent,
   ThoughtSummary,
-  TodoChecklistSummary,
   ToolCallRequestInfo,
   GeminiErrorEventValue,
 } from '@google/gemini-cli-core';
@@ -112,11 +111,8 @@
   const [initError, setInitError] = useState<string | null>(null);
   const abortControllerRef = useRef<AbortController | null>(null);
   const turnCancelledRef = useRef(false);
-  const activeRequestIdRef = useRef<string | null>(null);
   const [isResponding, setIsResponding] = useState<boolean>(false);
   const [thought, setThought] = useState<ThoughtSummary | null>(null);
-  const [todoChecklist, setTodoChecklist] =
-    useState<TodoChecklistSummary | null>(null);
   const [pendingHistoryItem, pendingHistoryItemRef, setPendingHistoryItem] =
     useStateAndRef<HistoryItemWithoutId | null>(null);
   const processedMemoryToolsRef = useRef<Set<string>>(new Set());
@@ -135,86 +131,6 @@
       async (completedToolCallsFromScheduler) => {
         // This onComplete is called when ALL scheduled tools for a given batch are done.
         if (completedToolCallsFromScheduler.length > 0) {
-          // Check if any WriteTodosTool calls succeeded and update the checklist
-          const writeTodosTools = completedToolCallsFromScheduler.filter(
-            (tc) =>
-              tc.request.name === 'write_todos_list' && tc.status === 'success',
-          );
-
-          if (writeTodosTools.length > 0) {
-            // Get the most recent WriteTodosTool call
-            const latestTodoTool = writeTodosTools[writeTodosTools.length - 1];
-            const todosParam = (
-              latestTodoTool.request.args as {
-                todos?: Array<{ description: string; status: string }>;
-              }
-            )?.todos;
-
-            if (todosParam && Array.isArray(todosParam)) {
-              // Helper function to convert to active/present continuous form
-              const toActiveForm = (description: string): string => {
-                // If already in present continuous (ending with 'ing'), return as is
-                if (description.match(/ing\s*$/i)) {
-                  return description;
-                }
-                // Common patterns for converting imperative to present continuous
-                const lowerDesc = description.toLowerCase();
-
-                // Handle common imperative verbs
-                if (lowerDesc.startsWith('run ')) {
-                  return description.replace(/^run /i, 'Running ');
-                }
-                if (lowerDesc.startsWith('fix ')) {
-                  return description.replace(/^fix /i, 'Fixing ');
-                }
-                if (lowerDesc.startsWith('implement ')) {
-                  return description.replace(/^implement /i, 'Implementing ');
-                }
-                if (lowerDesc.startsWith('add ')) {
-                  return description.replace(/^add /i, 'Adding ');
-                }
-                if (lowerDesc.startsWith('create ')) {
-                  return description.replace(/^create /i, 'Creating ');
-                }
-                if (lowerDesc.startsWith('test ')) {
-                  return description.replace(/^test /i, 'Testing ');
-                }
-                if (lowerDesc.startsWith('build ')) {
-                  return description.replace(/^build /i, 'Building ');
-                }
-                if (lowerDesc.startsWith('update ')) {
-                  return description.replace(/^update /i, 'Updating ');
-                }
-                if (lowerDesc.startsWith('write ')) {
-                  return description.replace(/^write /i, 'Writing ');
-                }
-                if (lowerDesc.startsWith('read ')) {
-                  return description.replace(/^read /i, 'Reading ');
-                }
-
-                // Default: just append 'ing' to the description
-                return description;
-              };
-
-              // Convert the todos to TodoChecklistSummary format
-              const todoItems = todosParam.map((todo, index) => ({
-                id: `todo-${Date.now()}-${index}`,
-                content: todo.description,
-                activeForm: toActiveForm(todo.description),
-                status: todo.status as 'pending' | 'in_progress' | 'completed',
-              }));
-
-              const currentTaskId = todoItems.find(
-                (t) => t.status === 'in_progress',
-              )?.id;
-
-              setTodoChecklist({
-                todos: todoItems,
-                currentTaskId,
-              });
-            }
-          }
-
           // Add the final state of these tools to the history for display.
           addItem(
             mapTrackedToolCallsToDisplay(
@@ -601,7 +517,6 @@
       );
       setIsResponding(false);
       setThought(null); // Reset thought when user cancels
-      setTodoChecklist(null); // Reset todo checklist when user cancels
     },
     [addItem, pendingHistoryItemRef, setPendingHistoryItem, setThought],
   );
@@ -626,7 +541,6 @@
         userMessageTimestamp,
       );
       setThought(null); // Reset thought when there's an error
-      setTodoChecklist(null); // Reset todo checklist when there's an error
     },
     [addItem, pendingHistoryItemRef, setPendingHistoryItem, config, setThought],
   );
@@ -800,9 +714,6 @@
           case ServerGeminiEventType.Thought:
             setThought(event.value);
             break;
-          case ServerGeminiEventType.TodoUpdate:
-            setTodoChecklist(event.value);
-            break;
           case ServerGeminiEventType.Content:
             geminiMessageBuffer = handleContentEvent(
               event.value,
@@ -849,38 +760,13 @@
             // before we add loop detected message to history
             loopDetectedRef.current = true;
             break;
-<<<<<<< HEAD
-          case ServerGeminiEventType.Retry: {
-            // Show retry progress to user with context
-            if (pendingHistoryItemRef.current) {
-              addItem(pendingHistoryItemRef.current, userMessageTimestamp);
-              setPendingHistoryItem(null);
-            }
-            // Include the actual error message if available
-            let retryMessage: string;
-            if (config.isInFallbackMode()) {
-              retryMessage =
-                'Quota limit reached. Switching to Flash model and retrying...';
-            } else if (event.value) {
-              // Show the actual error message from the retry event
-              retryMessage = `${event.value}\n\nRetrying...`;
-            } else {
-              retryMessage = 'Request encountered an issue. Retrying...';
-            }
-            addItem(
-              {
-                type: MessageType.INFO,
-                text: retryMessage,
-              },
-              userMessageTimestamp,
-            );
-=======
+          case ServerGeminiEventType.TodoUpdate:
+            // Handle todo updates - currently not displayed in UI
+            break;
           case ServerGeminiEventType.Retry:
           case ServerGeminiEventType.InvalidStream:
             // Will add the missing logic later
->>>>>>> 0b20f88f
-            break;
-          }
+            break;
           default: {
             // enforces exhaustive switch-case
             const unreachable: never = event;
@@ -894,23 +780,15 @@
       return StreamProcessingStatus.Completed;
     },
     [
-      addItem,
-      config,
+      handleContentEvent,
+      handleUserCancelledEvent,
+      handleErrorEvent,
+      scheduleToolCalls,
       handleChatCompressionEvent,
-      handleCitationEvent,
-      handleContentEvent,
-      handleErrorEvent,
       handleFinishedEvent,
       handleMaxSessionTurnsEvent,
-<<<<<<< HEAD
-      handleUserCancelledEvent,
-      pendingHistoryItemRef,
-      scheduleToolCalls,
-      setPendingHistoryItem,
-=======
       handleContextWindowWillOverflowEvent,
       handleCitationEvent,
->>>>>>> 0b20f88f
     ],
   );
 
@@ -942,20 +820,6 @@
       if (!prompt_id) {
         prompt_id = config.getSessionId() + '########' + getPromptCount();
       }
-
-      // Prevent duplicate stream submissions for the same request
-      if (
-        activeRequestIdRef.current === prompt_id &&
-        !options?.isContinuation
-      ) {
-        console.warn(
-          '[DEDUP] Ignoring duplicate submission for prompt_id:',
-          prompt_id,
-        );
-        return;
-      }
-
-      activeRequestIdRef.current = prompt_id;
       return promptIdContext.run(prompt_id, async () => {
         const { queryToSend, shouldProceed } = await prepareQueryForGemini(
           query,
@@ -984,7 +848,6 @@
           }
           startNewPrompt();
           setThought(null); // Reset thought when starting a new prompt
-          setTodoChecklist(null); // Reset todo checklist when starting a new prompt
         }
 
         setIsResponding(true);
@@ -1034,8 +897,6 @@
           }
         } finally {
           setIsResponding(false);
-          // Clear the active request ID to allow future requests
-          activeRequestIdRef.current = null;
         }
       });
     },
@@ -1195,13 +1056,8 @@
 
       markToolsAsSubmitted(callIdsToMarkAsSubmitted);
 
-      // Don't continue if model was switched due to quota error during the FIRST turn
-      // After the initial fallback, we want to continue normally for subsequent turns
-      // This check is only relevant for the turn where quota error actually occurred
-      // Note: The flag is reset at the start of each new user question (non-continuation)
-      // so this should only block immediate tool response submission after a quota error,
-      // not tool responses in subsequent turns
-      if (modelSwitchedFromQuotaError && config.getQuotaErrorOccurred()) {
+      // Don't continue if model was switched due to quota error
+      if (modelSwitchedFromQuotaError) {
         return;
       }
 
@@ -1356,7 +1212,6 @@
     initError,
     pendingHistoryItems,
     thought,
-    todoChecklist,
     cancelOngoingRequest,
     pendingToolCalls: toolCalls,
     handleApprovalModeChange,
