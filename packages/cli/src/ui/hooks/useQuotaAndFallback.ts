/**
 * @license
 * Copyright 2025 Google LLC
 * SPDX-License-Identifier: Apache-2.0
 */

import {
  AuthType,
  type Config,
  type FallbackModelHandler,
  type FallbackIntent,
  isGenericQuotaExceededError,
  isProQuotaExceededError,
  UserTierId,
} from '@google/gemini-cli-core';
import { useCallback, useEffect, useRef, useState } from 'react';
import { type UseHistoryManagerReturn } from './useHistoryManager.js';
import { AuthState, MessageType } from '../types.js';
import { type ProQuotaDialogRequest } from '../contexts/UIStateContext.js';

interface UseQuotaAndFallbackArgs {
  config: Config;
  historyManager: UseHistoryManagerReturn;
  userTier: UserTierId | undefined;
  setAuthState: (state: AuthState) => void;
  setModelSwitchedFromQuotaError: (value: boolean) => void;
}

export function useQuotaAndFallback({
  config,
  historyManager,
  userTier,
  setAuthState,
  setModelSwitchedFromQuotaError,
}: UseQuotaAndFallbackArgs) {
  const [proQuotaRequest, setProQuotaRequest] =
    useState<ProQuotaDialogRequest | null>(null);
  const isDialogPending = useRef(false);

  // Set up Flash fallback handler
  useEffect(() => {
    const fallbackHandler: FallbackModelHandler = async (
      failedModel,
      fallbackModel,
      error,
    ): Promise<FallbackIntent | null> => {
      if (config.isInFallbackMode()) {
        return null;
      }

      // Fallbacks are currently only handled for OAuth users.
      const contentGeneratorConfig = config.getContentGeneratorConfig();
      if (
        !contentGeneratorConfig ||
        contentGeneratorConfig.authType !== AuthType.LOGIN_WITH_GOOGLE
      ) {
        return null;
      }

      // Use actual user tier if available; otherwise, default to FREE tier behavior (safe default)
      const isPaidTier =
        userTier === UserTierId.LEGACY || userTier === UserTierId.STANDARD;

      let message: string;

      if (error && isProQuotaExceededError(error)) {
        // Pro Quota specific messages (Interactive)
        if (isPaidTier) {
          message = `⚡ You have reached your daily ${failedModel} quota limit.
⚡ You can choose to authenticate with a paid API key or continue with the fallback model.
⚡ To continue accessing the ${failedModel} model today, consider using /auth to switch to using a paid API key from AI Studio at https://aistudio.google.com/apikey`;
        } else {
          message = `⚡ You have reached your daily ${failedModel} quota limit.
⚡ You can choose to authenticate with a paid API key or continue with the fallback model.
⚡ To increase your limits, upgrade to a Gemini Code Assist Standard or Enterprise plan with higher limits at https://goo.gle/set-up-gemini-code-assist
⚡ Or you can utilize a Gemini API Key. See: https://goo.gle/gemini-cli-docs-auth#gemini-api-key
⚡ You can switch authentication methods by typing /auth`;
        }
      } else if (error && isGenericQuotaExceededError(error)) {
        // Generic Quota (Automatic fallback)
        const actionMessage = `⚡ You have reached your daily quota limit.\n⚡ Automatically switching from ${failedModel} to ${fallbackModel} for the remainder of this session.`;

        if (isPaidTier) {
          message = `${actionMessage}
⚡ To continue accessing the ${failedModel} model today, consider using /auth to switch to using a paid API key from AI Studio at https://aistudio.google.com/apikey`;
        } else {
          message = `${actionMessage}
⚡ To increase your limits, upgrade to a Gemini Code Assist Standard or Enterprise plan with higher limits at https://goo.gle/set-up-gemini-code-assist
⚡ Or you can utilize a Gemini API Key. See: https://goo.gle/gemini-cli-docs-auth#gemini-api-key
⚡ You can switch authentication methods by typing /auth`;
        }
      } else {
        // Consecutive 429s or other errors (Automatic fallback)
        const actionMessage = `⚡ Automatically switching from ${failedModel} to ${fallbackModel} for faster responses for the remainder of this session.`;

        if (isPaidTier) {
          message = `${actionMessage}
⚡ Possible reasons for this are that you have received multiple consecutive capacity errors or you have reached your daily ${failedModel} quota limit
⚡ To continue accessing the ${failedModel} model today, consider using /auth to switch to using a paid API key from AI Studio at https://aistudio.google.com/apikey`;
        } else {
          message = `${actionMessage}
⚡ Possible reasons for this are that you have received multiple consecutive capacity errors or you have reached your daily ${failedModel} quota limit
⚡ To increase your limits, upgrade to a Gemini Code Assist Standard or Enterprise plan with higher limits at https://goo.gle/set-up-gemini-code-assist
⚡ Or you can utilize a Gemini API Key. See: https://goo.gle/gemini-cli-docs-auth#gemini-api-key
⚡ You can switch authentication methods by typing /auth`;
        }
      }

      // Add message to UI history
      historyManager.addItem(
        {
          type: MessageType.INFO,
          text: message,
        },
        Date.now(),
      );

      setModelSwitchedFromQuotaError(true);
      config.setQuotaErrorOccurred(true);

<<<<<<< HEAD
      // Automatic Fallback for Pro quota (no user prompt)
      if (error instanceof TerminalQuotaError) {
        historyManager.addItem(
          {
            type: MessageType.INFO,
            text: 'Switched to fallback model. Tip: Press Ctrl+P (or Up Arrow) to recall your previous prompt and submit it again if you wish.',
=======
      // Interactive Fallback for Pro quota
      if (error && isProQuotaExceededError(error)) {
        if (isDialogPending.current) {
          return 'stop'; // A dialog is already active, so just stop this request.
        }
        isDialogPending.current = true;

        const intent: FallbackIntent = await new Promise<FallbackIntent>(
          (resolve) => {
            setProQuotaRequest({
              failedModel,
              fallbackModel,
              resolve,
            });
>>>>>>> 0b20f88f
          },
          Date.now(),
        );
        return 'retry'; // Automatically retry with fallback model
      }

      return 'stop';
    };

    config.setFallbackModelHandler(fallbackHandler);
  }, [config, historyManager, userTier, setModelSwitchedFromQuotaError]);

  const handleProQuotaChoice = useCallback(
    (choice: 'auth' | 'continue') => {
      if (!proQuotaRequest) return;

      const intent: FallbackIntent = choice === 'auth' ? 'auth' : 'retry';
      proQuotaRequest.resolve(intent);
      setProQuotaRequest(null);
      isDialogPending.current = false; // Reset the flag here

      if (choice === 'auth') {
        setAuthState(AuthState.Updating);
      } else {
        historyManager.addItem(
          {
            type: MessageType.INFO,
            text: 'Switched to fallback model. Tip: Press Ctrl+P (or Up Arrow) to recall your previous prompt and submit it again if you wish.',
          },
          Date.now(),
        );
      }
    },
    [proQuotaRequest, setAuthState, historyManager],
  );

  return {
    proQuotaRequest,
    handleProQuotaChoice,
  };
}<|MERGE_RESOLUTION|>--- conflicted
+++ resolved
@@ -118,14 +118,6 @@
       setModelSwitchedFromQuotaError(true);
       config.setQuotaErrorOccurred(true);
 
-<<<<<<< HEAD
-      // Automatic Fallback for Pro quota (no user prompt)
-      if (error instanceof TerminalQuotaError) {
-        historyManager.addItem(
-          {
-            type: MessageType.INFO,
-            text: 'Switched to fallback model. Tip: Press Ctrl+P (or Up Arrow) to recall your previous prompt and submit it again if you wish.',
-=======
       // Interactive Fallback for Pro quota
       if (error && isProQuotaExceededError(error)) {
         if (isDialogPending.current) {
@@ -140,11 +132,10 @@
               fallbackModel,
               resolve,
             });
->>>>>>> 0b20f88f
           },
-          Date.now(),
         );
-        return 'retry'; // Automatically retry with fallback model
+
+        return intent;
       }
 
       return 'stop';
