/**
 * @license
 * Copyright 2025 Google LLC
 * SPDX-License-Identifier: Apache-2.0
 */

import type { Config } from '@google/gemini-cli-core';
import { AuthType, OutputFormat } from '@google/gemini-cli-core';
import { USER_SETTINGS_PATH } from './config/settings.js';
import { validateAuthMethod } from './config/auth.js';
import { type LoadedSettings } from './config/settings.js';
import { handleError } from './utils/errors.js';

function getAuthTypeFromEnv(): AuthType | undefined {
  if (process.env['GOOGLE_GENAI_USE_GCA'] === 'true') {
    return AuthType.LOGIN_WITH_GOOGLE;
  }
  if (process.env['GOOGLE_GENAI_USE_VERTEXAI'] === 'true') {
    return AuthType.USE_VERTEX_AI;
  }
  if (process.env['OLLAMA_BASE_URL'] || process.env['USE_OLLAMA'] === 'true') {
    return AuthType.LOCAL;
  }
  if (process.env['GEMINI_API_KEY']) {
    return AuthType.USE_GEMINI;
  }
  return undefined;
}

export async function validateNonInteractiveAuth(
  configuredAuthType: AuthType | undefined,
  useExternalAuth: boolean | undefined,
  nonInteractiveConfig: Config,
  settings: LoadedSettings,
) {
  try {
    const effectiveAuthType = configuredAuthType || getAuthTypeFromEnv();

    const enforcedType = settings.merged.security?.auth?.enforcedType;
    if (enforcedType && effectiveAuthType !== enforcedType) {
      const message = effectiveAuthType
        ? `The enforced authentication type is '${enforcedType}', but the current type is '${effectiveAuthType}'. Please re-authenticate with the correct type.`
        : `The auth type '${enforcedType}' is enforced, but no authentication is configured.`;
      throw new Error(message);
    }

<<<<<<< HEAD
    // Priority: enforcedType > configuredAuthType > environment variables
    // This ensures that when auth is explicitly set (e.g., via --agent flag),
    // it takes precedence over environment variables like GEMINI_API_KEY
    const effectiveAuthType =
      enforcedType || configuredAuthType || getAuthTypeFromEnv();

    console.log(
      `[DEBUG validateNonInteractiveAuth] configuredAuthType: ${configuredAuthType}`,
    );
    console.log(
      `[DEBUG validateNonInteractiveAuth] getAuthTypeFromEnv(): ${getAuthTypeFromEnv()}`,
    );
    console.log(
      `[DEBUG validateNonInteractiveAuth] effectiveAuthType: ${effectiveAuthType}`,
    );

=======
>>>>>>> 0b20f88f
    if (!effectiveAuthType) {
      const message = `Please set an Auth method in your ${USER_SETTINGS_PATH} or specify one of the following environment variables before running: GEMINI_API_KEY, GOOGLE_GENAI_USE_VERTEXAI, GOOGLE_GENAI_USE_GCA`;
      throw new Error(message);
    }

    const authType: AuthType = effectiveAuthType as AuthType;

    if (!useExternalAuth) {
      const err = validateAuthMethod(String(authType));
      if (err != null) {
        throw new Error(err);
      }
    }

    await nonInteractiveConfig.refreshAuth(authType);
    return nonInteractiveConfig;
  } catch (error) {
    if (nonInteractiveConfig.getOutputFormat() === OutputFormat.JSON) {
      handleError(
        error instanceof Error ? error : new Error(String(error)),
        nonInteractiveConfig,
        1,
      );
    } else {
      console.error(error instanceof Error ? error.message : String(error));
      process.exit(1);
    }
  }
}<|MERGE_RESOLUTION|>--- conflicted
+++ resolved
@@ -17,9 +17,6 @@
   }
   if (process.env['GOOGLE_GENAI_USE_VERTEXAI'] === 'true') {
     return AuthType.USE_VERTEX_AI;
-  }
-  if (process.env['OLLAMA_BASE_URL'] || process.env['USE_OLLAMA'] === 'true') {
-    return AuthType.LOCAL;
   }
   if (process.env['GEMINI_API_KEY']) {
     return AuthType.USE_GEMINI;
@@ -44,25 +41,6 @@
       throw new Error(message);
     }
 
-<<<<<<< HEAD
-    // Priority: enforcedType > configuredAuthType > environment variables
-    // This ensures that when auth is explicitly set (e.g., via --agent flag),
-    // it takes precedence over environment variables like GEMINI_API_KEY
-    const effectiveAuthType =
-      enforcedType || configuredAuthType || getAuthTypeFromEnv();
-
-    console.log(
-      `[DEBUG validateNonInteractiveAuth] configuredAuthType: ${configuredAuthType}`,
-    );
-    console.log(
-      `[DEBUG validateNonInteractiveAuth] getAuthTypeFromEnv(): ${getAuthTypeFromEnv()}`,
-    );
-    console.log(
-      `[DEBUG validateNonInteractiveAuth] effectiveAuthType: ${effectiveAuthType}`,
-    );
-
-=======
->>>>>>> 0b20f88f
     if (!effectiveAuthType) {
       const message = `Please set an Auth method in your ${USER_SETTINGS_PATH} or specify one of the following environment variables before running: GEMINI_API_KEY, GOOGLE_GENAI_USE_VERTEXAI, GOOGLE_GENAI_USE_GCA`;
       throw new Error(message);
