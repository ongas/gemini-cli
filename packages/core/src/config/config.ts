--- conflicted
+++ resolved
@@ -1223,23 +1223,11 @@
     }
 
     // Register Subagents as Tools
-<<<<<<< HEAD
-    console.log(
-      `[Config] EnableSubagents: ${this.getEnableSubagents()}, DebugMode: ${this.getDebugMode()}`,
-    );
-    if (this.getEnableSubagents()) {
-      const agentDefinitions = this.agentRegistry.getAllDefinitions();
-      console.log(
-        `[Config] Registering ${agentDefinitions.length} agents as tools...`,
-      );
-      for (const definition of agentDefinitions) {
-=======
     if (this.getCodebaseInvestigatorSettings().enabled) {
       const definition = this.agentRegistry.getDefinition(
         'codebase_investigator',
       );
       if (definition) {
->>>>>>> 0b20f88f
         // We must respect the main allowed/exclude lists for agents too.
         const excludeTools = this.getExcludeTools() || [];
         const allowedTools = this.getAllowedTools();
