--- conflicted
+++ resolved
@@ -19,12 +19,7 @@
 import type { UserTierId } from '../code_assist/types.js';
 import { LoggingContentGenerator } from './loggingContentGenerator.js';
 import { InstallationManager } from '../utils/installationManager.js';
-<<<<<<< HEAD
-import { OllamaContentGenerator } from './ollamaContentGenerator.js';
-import { LlamaCppContentGenerator } from './llamaCppContentGenerator.js';
-=======
 import { FakeContentGenerator } from './fakeContentGenerator.js';
->>>>>>> 8bdef875
 
 /**
  * Interface abstracting the core functionalities for generating content and counting tokens.
@@ -52,7 +47,6 @@
   USE_GEMINI = 'gemini-api-key',
   USE_VERTEX_AI = 'vertex-ai',
   CLOUD_SHELL = 'cloud-shell',
-  LOCAL = 'local',
 }
 
 export type ContentGeneratorConfig = {
@@ -60,7 +54,6 @@
   vertexai?: boolean;
   authType?: AuthType;
   proxy?: string;
-  ollamaBaseUrl?: string;
 };
 
 export function createContentGeneratorConfig(
@@ -161,31 +154,6 @@
     });
     return new LoggingContentGenerator(googleGenAI.models, gcConfig);
   }
-
-  if (config.authType === AuthType.LOCAL) {
-    // Check environment variable to determine which local LLM provider to use
-    const localProvider = process.env['LOCAL_LLM_PROVIDER'] || 'ollama';
-
-    if (localProvider === 'llamacpp') {
-      const llamaCppBaseUrl =
-        process.env['LLAMACPP_BASE_URL'] || 'http://localhost:8000';
-      return new LoggingContentGenerator(
-        new LlamaCppContentGenerator(llamaCppBaseUrl, gcConfig),
-        gcConfig,
-      );
-    } else {
-      // Default to Ollama
-      const ollamaBaseUrl =
-        process.env['OLLAMA_BASE_URL'] ||
-        config.ollamaBaseUrl ||
-        'http://localhost:11434';
-      return new LoggingContentGenerator(
-        new OllamaContentGenerator(ollamaBaseUrl, gcConfig),
-        gcConfig,
-      );
-    }
-  }
-
   throw new Error(
     `Error creating contentGenerator: Unsupported authType: ${config.authType}`,
   );
