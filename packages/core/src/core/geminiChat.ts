--- conflicted
+++ resolved
@@ -15,20 +15,13 @@
   Part,
   Tool,
 } from '@google/genai';
+import { FinishReason } from '@google/genai';
 import { toParts } from '../code_assist/converter.js';
 import { createUserContent } from '@google/genai';
 import { retryWithBackoff } from '../utils/retry.js';
 import type { Config } from '../config/config.js';
-<<<<<<< HEAD
 import { getEffectiveModel } from '../config/models.js';
 import { hasCycleInSchema, MUTATOR_KINDS } from '../tools/tools.js';
-=======
-import {
-  DEFAULT_GEMINI_FLASH_MODEL,
-  getEffectiveModel,
-} from '../config/models.js';
-import { hasCycleInSchema } from '../tools/tools.js';
->>>>>>> 0b20f88f
 import type { StructuredError } from './turn.js';
 import type { CompletedToolCall } from './coreToolScheduler.js';
 import {
@@ -866,7 +859,6 @@
     let hasFinishReason = false;
     let lastFinishReason: FinishReason | undefined;
 
-<<<<<<< HEAD
     // Detect local LLM server for longer first-chunk timeout (model loading)
     const authType = this.config.getContentGeneratorConfig()?.authType;
     const isOllama = authType === 'local';
@@ -900,21 +892,6 @@
     try {
       while (true) {
         chunkCount++;
-=======
-    for await (const chunk of streamResponse) {
-      hasFinishReason =
-        chunk?.candidates?.some((candidate) => candidate.finishReason) ?? false;
-      if (isValidResponse(chunk)) {
-        const content = chunk.candidates?.[0]?.content;
-        if (content?.parts) {
-          if (content.parts.some((part) => part.thought)) {
-            // Record thoughts
-            this.recordThoughtFromContent(content);
-          }
-          if (content.parts.some((part) => part.functionCall)) {
-            hasToolCall = true;
-          }
->>>>>>> 0b20f88f
 
         // Safety limit: prevent infinite streaming loops
         if (chunkCount > MAX_CHUNKS) {
@@ -1351,7 +1328,6 @@
       });
     }
   }
-<<<<<<< HEAD
 
   /**
    * Truncates the chunkStream right before the second function call to a
@@ -1381,19 +1357,22 @@
             if (foundMutatorFunctionCall) {
               // This is the second mutator call.
               // Truncate and return immediately
-              const newChunk = new GenerateContentResponse();
-              newChunk.candidates = [
-                {
-                  index: 0,
-                  content: {
-                    role: 'model',
-                    parts: truncatedParts,
+              const newChunk: Partial<GenerateContentResponse> & {
+                candidates: GenerateContentResponse['candidates'];
+              } = {
+                candidates: [
+                  {
+                    index: 0,
+                    content: {
+                      role: 'model',
+                      parts: truncatedParts,
+                    },
+                    finishReason: FinishReason.STOP,
                   },
-                  finishReason: FinishReason.STOP,
-                },
-              ];
+                ],
+              };
               // Don't set text property as it's readonly
-              yield newChunk;
+              yield newChunk as GenerateContentResponse;
 
               // Return early - the finally block will handle cleanup
               return;
@@ -1420,8 +1399,6 @@
     const tool = this.config.getToolRegistry().getTool(part.functionCall.name);
     return !!tool && MUTATOR_KINDS.includes(tool.kind);
   }
-=======
->>>>>>> 0b20f88f
 }
 
 /** Visible for Testing */
