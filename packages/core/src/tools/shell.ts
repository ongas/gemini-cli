/**
 * @license
 * Copyright 2025 Google LLC
 * SPDX-License-Identifier: Apache-2.0
 */

import fs from 'node:fs';
import path from 'node:path';
import os, { EOL } from 'node:os';
import crypto from 'node:crypto';
import type { Config } from '../config/config.js';
import { ToolErrorType } from './tool-error.js';
import type {
  ToolInvocation,
  ToolResult,
  ToolCallConfirmationDetails,
  ToolExecuteConfirmationDetails,
} from './tools.js';
import {
  BaseDeclarativeTool,
  BaseToolInvocation,
  ToolConfirmationOutcome,
  Kind,
} from './tools.js';
import { ApprovalMode } from '../config/config.js';
import { getErrorMessage } from '../utils/errors.js';
import { summarizeToolOutput } from '../utils/summarizer.js';
import type {
  ShellExecutionConfig,
  ShellOutputEvent,
} from '../services/shellExecutionService.js';
import { ShellExecutionService } from '../services/shellExecutionService.js';
import { formatMemoryUsage } from '../utils/formatters.js';
import type { AnsiOutput } from '../utils/terminalSerializer.js';
import {
  getCommandRoots,
  initializeShellParsers,
  isCommandAllowed,
  SHELL_TOOL_NAMES,
  stripShellWrapper,
} from '../utils/shell-utils.js';
import { doesToolInvocationMatch } from '../utils/tool-utils.js';

export const OUTPUT_UPDATE_INTERVAL_MS = 1000;

export interface ShellToolParams {
  command: string;
  description?: string;
  directory?: string;
}

export class ShellToolInvocation extends BaseToolInvocation<
  ShellToolParams,
  ToolResult
> {
  constructor(
    private readonly config: Config,
    params: ShellToolParams,
    private readonly allowlist: Set<string>,
  ) {
    super(params);
  }

  getDescription(): string {
    let description = `${this.params.command}`;
    // append optional [in directory]
    // note description is needed even if validation fails due to absolute path
    if (this.params.directory) {
      description += ` [in ${this.params.directory}]`;
    }
    // append optional (description), replacing any line breaks with spaces
    if (this.params.description) {
      description += ` (${this.params.description.replace(/\n/g, ' ')})`;
    }
    return description;
  }

  override async shouldConfirmExecute(
    _abortSignal: AbortSignal,
  ): Promise<ToolCallConfirmationDetails | false> {
    const command = stripShellWrapper(this.params.command);
    const rootCommands = [...new Set(getCommandRoots(command))];

<<<<<<< HEAD
    // Check persistent approvals first
    const approvalStorage = this.config.getApprovalStorage();
    const persistentlyApprovedCommands = new Set<string>();
    for (const command of rootCommands) {
      const persistentApproval =
        await approvalStorage.isCommandApproved(command);
      if (persistentApproval) {
        persistentlyApprovedCommands.add(command);
        // Also add to session allowlist for performance
        this.allowlist.add(command);
      }
    }

    // Filter out both session-approved and persistently-approved commands
=======
    // In non-interactive mode, we need to prevent the tool from hanging while
    // waiting for user input. If a tool is not fully allowed (e.g. via
    // --allowed-tools="ShellTool(wc)"), we should throw an error instead of
    // prompting for confirmation. This check is skipped in YOLO mode.
    if (
      !this.config.isInteractive() &&
      this.config.getApprovalMode() !== ApprovalMode.YOLO
    ) {
      const allowedTools = this.config.getAllowedTools() || [];
      const [SHELL_TOOL_NAME] = SHELL_TOOL_NAMES;
      if (doesToolInvocationMatch(SHELL_TOOL_NAME, command, allowedTools)) {
        // If it's an allowed shell command, we don't need to confirm execution.
        return false;
      }

      throw new Error(
        `Command "${command}" is not in the list of allowed tools for non-interactive mode.`,
      );
    }

>>>>>>> 0b20f88f
    const commandsToConfirm = rootCommands.filter(
      (command) =>
        !this.allowlist.has(command) &&
        !persistentlyApprovedCommands.has(command),
    );

    if (commandsToConfirm.length === 0) {
      return false; // already approved and allowlisted
    }

    const confirmationDetails: ToolExecuteConfirmationDetails = {
      type: 'exec',
      title: 'Confirm Shell Command',
      command: this.params.command,
      rootCommand: commandsToConfirm.join(', '),
      onConfirm: async (outcome: ToolConfirmationOutcome) => {
        if (outcome === ToolConfirmationOutcome.ProceedAlways) {
          commandsToConfirm.forEach((command) => this.allowlist.add(command));
        } else if (
          outcome === ToolConfirmationOutcome.ProceedAlwaysAllSessions
        ) {
          // Add to persistent storage for all sessions
          for (const command of commandsToConfirm) {
            try {
              await approvalStorage.approveCommand(
                command,
                `Shell command: ${command}`,
              );
              console.log(
                `[DEBUG] Persistent approval saved for shell command: ${command}`,
              );
              // Also add to session allowlist
              this.allowlist.add(command);
            } catch (error) {
              console.error(
                `[ERROR] Failed to save persistent approval for ${command}:`,
                error,
              );
              // Still add to session allowlist even if persistent save fails
              this.allowlist.add(command);
            }
          }
        }
      },
    };
    return confirmationDetails;
  }

  async execute(
    signal: AbortSignal,
    updateOutput?: (output: string | AnsiOutput) => void,
    shellExecutionConfig?: ShellExecutionConfig,
    setPidCallback?: (pid: number) => void,
  ): Promise<ToolResult> {
    const strippedCommand = stripShellWrapper(this.params.command);

    if (signal.aborted) {
      return {
        llmContent: 'Command was cancelled by user before it could start.',
        returnDisplay: 'Command cancelled by user.',
      };
    }

    const isWindows = os.platform() === 'win32';
    const tempFileName = `shell_pgrep_${crypto
      .randomBytes(6)
      .toString('hex')}.tmp`;
    const tempFilePath = path.join(os.tmpdir(), tempFileName);

    try {
      // pgrep is not available on Windows, so we can't get background PIDs
      const commandToExecute = isWindows
        ? strippedCommand
        : (() => {
            // wrap command to append subprocess pids (via pgrep) to temporary file
            let command = strippedCommand.trim();
            if (!command.endsWith('&')) command += ';';
            return `{ ${command} }; __code=$?; pgrep -g 0 >${tempFilePath} 2>&1; exit $__code;`;
          })();

      const cwd = this.params.directory || this.config.getTargetDir();

      let cumulativeOutput: string | AnsiOutput = '';
      let lastUpdateTime = Date.now();
      let isBinaryStream = false;

      const { result: resultPromise, pid } =
        await ShellExecutionService.execute(
          commandToExecute,
          cwd,
          (event: ShellOutputEvent) => {
            if (!updateOutput) {
              return;
            }

            let shouldUpdate = false;

            switch (event.type) {
              case 'data':
                if (isBinaryStream) break;
                cumulativeOutput = event.chunk;
                shouldUpdate = true;
                break;
              case 'binary_detected':
                isBinaryStream = true;
                cumulativeOutput =
                  '[Binary output detected. Halting stream...]';
                shouldUpdate = true;
                break;
              case 'binary_progress':
                isBinaryStream = true;
                cumulativeOutput = `[Receiving binary output... ${formatMemoryUsage(
                  event.bytesReceived,
                )} received]`;
                if (Date.now() - lastUpdateTime > OUTPUT_UPDATE_INTERVAL_MS) {
                  shouldUpdate = true;
                }
                break;
              default: {
                throw new Error('An unhandled ShellOutputEvent was found.');
              }
            }

            if (shouldUpdate) {
              updateOutput(cumulativeOutput);
              lastUpdateTime = Date.now();
            }
          },
          signal,
          this.config.getEnableInteractiveShell(),
          shellExecutionConfig ?? {},
        );

      if (pid && setPidCallback) {
        setPidCallback(pid);
      }

      const result = await resultPromise;

      const backgroundPIDs: number[] = [];
      if (os.platform() !== 'win32') {
        if (fs.existsSync(tempFilePath)) {
          const pgrepLines = fs
            .readFileSync(tempFilePath, 'utf8')
            .split(EOL)
            .filter(Boolean);
          for (const line of pgrepLines) {
            if (!/^\d+$/.test(line)) {
              console.error(`pgrep: ${line}`);
            }
            const pid = Number(line);
            if (pid !== result.pid) {
              backgroundPIDs.push(pid);
            }
          }
        } else {
          if (!signal.aborted) {
            console.error('missing pgrep output');
          }
        }
      }

      let llmContent = '';
      if (result.aborted) {
        llmContent = 'Command was cancelled by user before it could complete.';
        if (result.output.trim()) {
          llmContent += ` Below is the output before it was cancelled:\n${result.output}`;
        } else {
          llmContent += ' There was no output before it was cancelled.';
        }
      } else {
        // Create a formatted error string for display, replacing the wrapper command
        // with the user-facing command.
        const finalError = result.error
          ? result.error.message.replace(commandToExecute, this.params.command)
          : '(none)';

        llmContent = [
          `Command: ${this.params.command}`,
          `Directory: ${this.params.directory || '(root)'}`,
          `Output: ${result.output || '(empty)'}`,
          `Error: ${finalError}`, // Use the cleaned error string.
          `Exit Code: ${result.exitCode ?? '(none)'}`,
          `Signal: ${result.signal ?? '(none)'}`,
          `Background PIDs: ${
            backgroundPIDs.length ? backgroundPIDs.join(', ') : '(none)'
          }`,
          `Process Group PGID: ${result.pid ?? '(none)'}`,
        ].join('\n');
      }

      let returnDisplayMessage = '';
      if (this.config.getDebugMode()) {
        returnDisplayMessage = llmContent;
      } else {
        if (result.output.trim()) {
          returnDisplayMessage = result.output;
        } else {
          if (result.aborted) {
            returnDisplayMessage = 'Command cancelled by user.';
          } else if (result.signal) {
            returnDisplayMessage = `Command terminated by signal: ${result.signal}`;
          } else if (result.error) {
            returnDisplayMessage = `Command failed: ${getErrorMessage(
              result.error,
            )}`;
          } else if (result.exitCode !== null && result.exitCode !== 0) {
            returnDisplayMessage = `Command exited with code: ${result.exitCode}`;
          }
          // If output is empty and command succeeded (code 0, no error/signal/abort),
          // returnDisplayMessage will remain empty, which is fine.
        }
      }

      const summarizeConfig = this.config.getSummarizeToolOutputConfig();
      const executionError = result.error
        ? {
            error: {
              message: result.error.message,
              type: ToolErrorType.SHELL_EXECUTE_ERROR,
            },
          }
        : {};
      if (summarizeConfig && summarizeConfig[ShellTool.Name]) {
        const summary = await summarizeToolOutput(
          llmContent,
          this.config.getGeminiClient(),
          signal,
          summarizeConfig[ShellTool.Name].tokenBudget,
        );
        return {
          llmContent: summary,
          returnDisplay: returnDisplayMessage,
          ...executionError,
        };
      }

      return {
        llmContent,
        returnDisplay: returnDisplayMessage,
        ...executionError,
      };
    } finally {
      if (fs.existsSync(tempFilePath)) {
        fs.unlinkSync(tempFilePath);
      }
    }
  }
}

function getShellToolDescription(): string {
  const returnedInfo = `

      The following information is returned:

      Command: Executed command.
      Directory: Directory where command was executed, or \`(root)\`.
      Stdout: Output on stdout stream. Can be \`(empty)\` or partial on error and for any unwaited background processes.
      Stderr: Output on stderr stream. Can be \`(empty)\` or partial on error and for any unwaited background processes.
      Error: Error or \`(none)\` if no error was reported for the subprocess.
      Exit Code: Exit code or \`(none)\` if terminated by signal.
      Signal: Signal number or \`(none)\` if no signal was received.
      Background PIDs: List of background processes started or \`(none)\`.
      Process Group PGID: Process group started or \`(none)\``;

  if (os.platform() === 'win32') {
    return `This tool executes a given shell command as \`powershell.exe -NoProfile -Command <command>\`. Command can start background processes using PowerShell constructs such as \`Start-Process -NoNewWindow\` or \`Start-Job\`.${returnedInfo}`;
  } else {
    return `This tool executes a given shell command as \`bash -c <command>\`. Command can start background processes using \`&\`. Command is executed as a subprocess that leads its own process group. Command process group can be terminated as \`kill -- -PGID\` or signaled as \`kill -s SIGNAL -- -PGID\`.${returnedInfo}`;
  }
}

function getCommandDescription(): string {
<<<<<<< HEAD
  const cmd_substitution_warning = `

⚠️ CRITICAL SECURITY RESTRICTION ⚠️
Command substitution using $(), backticks (\`\`), <(), or >() is STRICTLY FORBIDDEN and will cause immediate hard failure.

❌ NEVER use these patterns:
  - $(command)        # Command substitution
  - \`command\`          # Backtick substitution
  - <(command)        # Process substitution
  - >(command)        # Process substitution

✅ ALWAYS use these alternatives instead:
  1. Break into multiple shell commands:
     • First command writes to temp file
     • Second command reads from temp file
     • Example: curl ... > /tmp/out.json && cat /tmp/out.json

  2. Use shell operators without substitution:
     • Pipes: command1 | command2
     • Redirection: command > file.txt
     • Chaining: command1 && command2

  3. For complex logic, write a script file then execute it:
     • Use Write tool to create script.sh
     • Then run: bash script.sh

This restriction cannot be overridden. Any attempt to use command substitution will result in tool validation failure before execution.`;

=======
>>>>>>> 0b20f88f
  if (os.platform() === 'win32') {
    return 'Exact command to execute as `powershell.exe -NoProfile -Command <command>`';
  } else {
    return 'Exact bash command to execute as `bash -c <command>`';
  }
}

export class ShellTool extends BaseDeclarativeTool<
  ShellToolParams,
  ToolResult
> {
  static Name: string = 'run_shell_command';
  private allowlist: Set<string> = new Set();

  constructor(private readonly config: Config) {
    void initializeShellParsers().catch(() => {
      // Errors are surfaced when parsing commands.
    });
    super(
      ShellTool.Name,
      'Shell',
      getShellToolDescription(),
      Kind.Execute,
      {
        type: 'object',
        properties: {
          command: {
            type: 'string',
            description: getCommandDescription(),
          },
          description: {
            type: 'string',
            description:
              'Brief description of the command for the user. Be specific and concise. Ideally a single sentence. Can be up to 3 sentences for clarity. No line breaks.',
          },
          directory: {
            type: 'string',
            description:
              '(OPTIONAL) The absolute path of the directory to run the command in. If not provided, the project root directory is used. Must be a directory within the workspace and must already exist.',
          },
        },
        required: ['command'],
      },
      false, // output is not markdown
      true, // output can be updated
    );
  }

  protected override validateToolParamValues(
    params: ShellToolParams,
  ): string | null {
    if (!params.command.trim()) {
      return 'Command cannot be empty.';
    }

    const commandCheck = isCommandAllowed(params.command, this.config);
    if (!commandCheck.allowed) {
      if (!commandCheck.reason) {
        console.error(
          'Unexpected: isCommandAllowed returned false without a reason',
        );
        return `Command is not allowed: ${params.command}`;
      }
      return commandCheck.reason;
    }
    if (getCommandRoots(params.command).length === 0) {
      return 'Could not identify command root to obtain permission from user.';
    }
    if (params.directory) {
      if (!path.isAbsolute(params.directory)) {
        return 'Directory must be an absolute path.';
      }
      const workspaceDirs = this.config.getWorkspaceContext().getDirectories();
      const isWithinWorkspace = workspaceDirs.some((wsDir) =>
        params.directory!.startsWith(wsDir),
      );

      if (!isWithinWorkspace) {
        return `Directory '${params.directory}' is not within any of the registered workspace directories.`;
      }
    }
    return null;
  }

  protected createInvocation(
    params: ShellToolParams,
  ): ToolInvocation<ShellToolParams, ToolResult> {
    return new ShellToolInvocation(this.config, params, this.allowlist);
  }
}<|MERGE_RESOLUTION|>--- conflicted
+++ resolved
@@ -81,22 +81,6 @@
     const command = stripShellWrapper(this.params.command);
     const rootCommands = [...new Set(getCommandRoots(command))];
 
-<<<<<<< HEAD
-    // Check persistent approvals first
-    const approvalStorage = this.config.getApprovalStorage();
-    const persistentlyApprovedCommands = new Set<string>();
-    for (const command of rootCommands) {
-      const persistentApproval =
-        await approvalStorage.isCommandApproved(command);
-      if (persistentApproval) {
-        persistentlyApprovedCommands.add(command);
-        // Also add to session allowlist for performance
-        this.allowlist.add(command);
-      }
-    }
-
-    // Filter out both session-approved and persistently-approved commands
-=======
     // In non-interactive mode, we need to prevent the tool from hanging while
     // waiting for user input. If a tool is not fully allowed (e.g. via
     // --allowed-tools="ShellTool(wc)"), we should throw an error instead of
@@ -117,11 +101,8 @@
       );
     }
 
->>>>>>> 0b20f88f
     const commandsToConfirm = rootCommands.filter(
-      (command) =>
-        !this.allowlist.has(command) &&
-        !persistentlyApprovedCommands.has(command),
+      (command) => !this.allowlist.has(command),
     );
 
     if (commandsToConfirm.length === 0) {
@@ -136,30 +117,6 @@
       onConfirm: async (outcome: ToolConfirmationOutcome) => {
         if (outcome === ToolConfirmationOutcome.ProceedAlways) {
           commandsToConfirm.forEach((command) => this.allowlist.add(command));
-        } else if (
-          outcome === ToolConfirmationOutcome.ProceedAlwaysAllSessions
-        ) {
-          // Add to persistent storage for all sessions
-          for (const command of commandsToConfirm) {
-            try {
-              await approvalStorage.approveCommand(
-                command,
-                `Shell command: ${command}`,
-              );
-              console.log(
-                `[DEBUG] Persistent approval saved for shell command: ${command}`,
-              );
-              // Also add to session allowlist
-              this.allowlist.add(command);
-            } catch (error) {
-              console.error(
-                `[ERROR] Failed to save persistent approval for ${command}:`,
-                error,
-              );
-              // Still add to session allowlist even if persistent save fails
-              this.allowlist.add(command);
-            }
-          }
         }
       },
     };
@@ -391,37 +348,6 @@
 }
 
 function getCommandDescription(): string {
-<<<<<<< HEAD
-  const cmd_substitution_warning = `
-
-⚠️ CRITICAL SECURITY RESTRICTION ⚠️
-Command substitution using $(), backticks (\`\`), <(), or >() is STRICTLY FORBIDDEN and will cause immediate hard failure.
-
-❌ NEVER use these patterns:
-  - $(command)        # Command substitution
-  - \`command\`          # Backtick substitution
-  - <(command)        # Process substitution
-  - >(command)        # Process substitution
-
-✅ ALWAYS use these alternatives instead:
-  1. Break into multiple shell commands:
-     • First command writes to temp file
-     • Second command reads from temp file
-     • Example: curl ... > /tmp/out.json && cat /tmp/out.json
-
-  2. Use shell operators without substitution:
-     • Pipes: command1 | command2
-     • Redirection: command > file.txt
-     • Chaining: command1 && command2
-
-  3. For complex logic, write a script file then execute it:
-     • Use Write tool to create script.sh
-     • Then run: bash script.sh
-
-This restriction cannot be overridden. Any attempt to use command substitution will result in tool validation failure before execution.`;
-
-=======
->>>>>>> 0b20f88f
   if (os.platform() === 'win32') {
     return 'Exact command to execute as `powershell.exe -NoProfile -Command <command>`';
   } else {
