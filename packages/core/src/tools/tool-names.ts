--- conflicted
+++ resolved
@@ -9,15 +9,11 @@
 // need to reference a tool's name without importing the tool's implementation.
 
 export const GLOB_TOOL_NAME = 'glob';
-<<<<<<< HEAD
-export const TASK_TOOL_NAME = 'task';
-=======
 export const WRITE_TODOS_TOOL_NAME = 'write_todos';
 export const WRITE_FILE_TOOL_NAME = 'write_file';
 export const WEB_SEARCH_TOOL_NAME = 'google_web_search';
 export const WEB_FETCH_TOOL_NAME = 'web_fetch';
 export const EDIT_TOOL_NAME = 'replace';
->>>>>>> 0b20f88f
 
 // TODO: Migrate other tool names here to follow this pattern and prevent future circular dependencies.
 // Candidates for migration:
