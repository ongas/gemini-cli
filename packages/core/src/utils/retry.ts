--- conflicted
+++ resolved
@@ -35,12 +35,8 @@
 }
 
 const DEFAULT_RETRY_OPTIONS: RetryOptions = {
-<<<<<<< HEAD
-  maxAttempts: 10,
-  maxQuotaRetries: 3, // Wait full reset period (90-120s) each time - 3 attempts should be sufficient
-=======
   maxAttempts: 5,
->>>>>>> 0b20f88f
+  maxQuotaRetries: 3, // Maximum retries specifically for quota errors
   initialDelayMs: 5000,
   maxDelayMs: 120000, // 2 minutes - aligns with Flash quota reset window
   shouldRetryOnError: defaultShouldRetry,
@@ -111,7 +107,7 @@
 
   const {
     maxAttempts,
-    maxQuotaRetries,
+    // maxQuotaRetries, // Reserved for future use - quota-specific retry limits
     initialDelayMs,
     maxDelayMs,
     onPersistent429,
@@ -125,7 +121,7 @@
   };
 
   let attempt = 0;
-  let quotaRetryCount = 0; // Track quota-specific retries separately
+  // let quotaRetryCount = 0; // Reserved for future use - track quota-specific retries separately
   let currentDelay = initialDelayMs;
   let consecutive429Count = 0;
 
@@ -147,112 +143,6 @@
 
       return result;
     } catch (error) {
-<<<<<<< HEAD
-      const classifiedError = classifyGoogleError(error);
-
-      // Handle TerminalQuotaError (daily limits) - try fallback to Flash model
-      if (
-        classifiedError instanceof TerminalQuotaError &&
-        onPersistent429 &&
-        authType === AuthType.LOGIN_WITH_GOOGLE
-      ) {
-        quotaRetryCount++;
-
-        // Check if we've exceeded quota retry limit
-        if (quotaRetryCount > maxQuotaRetries) {
-          console.log(
-            `[RETRY DEBUG] Exceeded quota retry limit (${maxQuotaRetries}), throwing error`,
-          );
-          throw classifiedError;
-        }
-
-        console.log(
-          `[RETRY DEBUG] TerminalQuotaError detected (${quotaRetryCount}/${maxQuotaRetries}), attempting fallback...`,
-        );
-        try {
-          const fallbackModel = await onPersistent429(
-            authType,
-            classifiedError,
-          );
-
-          console.log(
-            `[RETRY DEBUG] Fallback handler returned: ${fallbackModel}`,
-          );
-
-          if (fallbackModel) {
-            console.log(
-              '[RETRY DEBUG] Fallback successful, continuing with new model...',
-            );
-            // Don't reset attempt counter - keep tracking total attempts
-            currentDelay = initialDelayMs;
-            continue;
-          } else {
-            console.log(
-              '[RETRY DEBUG] Fallback returned falsy, throwing error',
-            );
-          }
-        } catch (fallbackError) {
-          console.warn('Model fallback failed:', fallbackError);
-        }
-        // If fallback failed or wasn't available, throw the terminal error
-        console.log('[RETRY DEBUG] Throwing TerminalQuotaError');
-        throw classifiedError;
-      }
-
-      // For RetryableQuotaError (per-minute throttling), wait and retry with same model
-      // Don't switch models - this is just temporary throttling
-      if (classifiedError instanceof RetryableQuotaError) {
-        quotaRetryCount++;
-
-        // Check quota retry limit first
-        if (quotaRetryCount > maxQuotaRetries) {
-          console.warn(
-            `Exceeded quota retry limit (${maxQuotaRetries}). Stopping retries to prevent loops.`,
-          );
-          throw classifiedError;
-        }
-
-        if (attempt >= maxAttempts) {
-          throw classifiedError;
-        }
-
-        // Flash quota: 20 RPM = 1 request every 3 seconds, resets every 60s
-        // Strategy: Wait full reset period (60s) on first retry, then 90s for subsequent
-        // This ensures quota has fully reset before retrying, preventing endless retry loops
-        const quotaResetDelay = quotaRetryCount === 1 ? 60000 : 90000;
-        const retryDelay = Math.max(
-          classifiedError.retryDelayMs,
-          quotaResetDelay,
-        );
-
-        const delaySeconds = Math.round(retryDelay / 1000);
-        console.warn(
-          `⏳ Quota exhausted (retry ${quotaRetryCount}/${maxQuotaRetries}). Waiting ${delaySeconds}s for quota recovery...`,
-        );
-        console.warn(
-          `   ${classifiedError.message}`,
-        );
-
-        // Show countdown progress - update every 5s for 60s wait, every 10s for longer waits
-        if (retryDelay > 10000) {
-          let remaining = delaySeconds;
-          const updateInterval = delaySeconds <= 60 ? 5 : 10;
-
-          while (remaining > 0) {
-            const waitTime = Math.min(updateInterval, remaining);
-            await delay(waitTime * 1000);
-            remaining -= waitTime;
-            if (remaining > 0) {
-              console.warn(`   Still waiting... ${remaining}s remaining`);
-            }
-          }
-        } else {
-          await delay(retryDelay);
-        }
-
-        console.warn(`🔄 Retrying now (attempt ${quotaRetryCount}/${maxQuotaRetries})...\n`);
-        continue;
-=======
       const errorStatus = getErrorStatus(error);
 
       // Check for Pro quota exceeded error first - immediate fallback for OAuth users
@@ -306,7 +196,6 @@
           // If fallback fails, continue with original error
           console.warn('Fallback to Flash model failed:', fallbackError);
         }
->>>>>>> 0b20f88f
       }
 
       // Track consecutive 429 errors
