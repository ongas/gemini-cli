/**
 * @license
 * Copyright 2025 Google LLC
 * SPDX-License-Identifier: Apache-2.0
 */

import type { AnyToolInvocation } from '../index.js';
import type { Config } from '../config/config.js';
import os from 'node:os';
import { quote } from 'shell-quote';
import { doesToolInvocationMatch } from './tool-utils.js';
import {
  spawn,
  spawnSync,
  type SpawnOptionsWithoutStdio,
} from 'node:child_process';
import type { Node } from 'web-tree-sitter';
import { Language, Parser } from 'web-tree-sitter';
import { loadWasmBinary } from './fileUtils.js';

export const SHELL_TOOL_NAMES = ['run_shell_command', 'ShellTool'];

/**
 * An identifier for the shell type.
 */
export type ShellType = 'cmd' | 'powershell' | 'bash';

/**
 * Defines the configuration required to execute a command string within a specific shell.
 */
export interface ShellConfiguration {
  /** The path or name of the shell executable (e.g., 'bash', 'powershell.exe'). */
  executable: string;
  /**
   * The arguments required by the shell to execute a subsequent string argument.
   */
  argsPrefix: string[];
  /** An identifier for the shell type. */
  shell: ShellType;
}

let bashLanguage: Language | null = null;
let treeSitterInitialization: Promise<void> | null = null;
let treeSitterInitializationError: Error | null = null;

class ShellParserInitializationError extends Error {
  constructor(cause: Error) {
    super(`Failed to initialize bash parser: ${cause.message}`, { cause });
    this.name = 'ShellParserInitializationError';
  }
}

function toError(value: unknown): Error {
  if (value instanceof Error) {
    return value;
  }
  if (typeof value === 'string') {
    return new Error(value);
  }
  return new Error('Unknown tree-sitter initialization error', {
    cause: value,
  });
}

async function loadBashLanguage(): Promise<void> {
  try {
    treeSitterInitializationError = null;
    const [treeSitterBinary, bashBinary] = await Promise.all([
      loadWasmBinary(
        () =>
          // eslint-disable-next-line @typescript-eslint/ban-ts-comment
          // @ts-ignore resolved by esbuild-plugin-wasm during bundling
          import('web-tree-sitter/tree-sitter.wasm?binary'),
        'web-tree-sitter/tree-sitter.wasm',
      ),
      loadWasmBinary(
        () =>
          // eslint-disable-next-line @typescript-eslint/ban-ts-comment
          // @ts-ignore resolved by esbuild-plugin-wasm during bundling
          import('tree-sitter-bash/tree-sitter-bash.wasm?binary'),
        'tree-sitter-bash/tree-sitter-bash.wasm',
      ),
    ]);

    await Parser.init({ wasmBinary: treeSitterBinary });
    bashLanguage = await Language.load(bashBinary);
  } catch (error) {
    bashLanguage = null;
    const normalized = toError(error);
    const initializationError =
      normalized instanceof ShellParserInitializationError
        ? normalized
        : new ShellParserInitializationError(normalized);
    treeSitterInitializationError = initializationError;
    throw initializationError;
  }
}

export async function initializeShellParsers(): Promise<void> {
  if (!treeSitterInitialization) {
    treeSitterInitialization = loadBashLanguage().catch((error) => {
      treeSitterInitialization = null;
      throw error;
    });
  }

  await treeSitterInitialization;
}

interface ParsedCommandDetail {
  name: string;
  text: string;
}

interface CommandParseResult {
  details: ParsedCommandDetail[];
  hasError: boolean;
}

const POWERSHELL_COMMAND_ENV = '__GCLI_POWERSHELL_COMMAND__';

// Encode the parser script as UTF-16LE base64 so we can pass it via PowerShell's -EncodedCommand flag;
// this avoids brittle quoting/escaping when spawning PowerShell and ensures the script is received byte-for-byte.
const POWERSHELL_PARSER_SCRIPT = Buffer.from(
  `
$ErrorActionPreference = 'Stop'
$commandText = $env:${POWERSHELL_COMMAND_ENV}
if ([string]::IsNullOrEmpty($commandText)) {
  Write-Output '{"success":false}'
  exit 0
}
$tokens = $null
$errors = $null
$ast = [System.Management.Automation.Language.Parser]::ParseInput($commandText, [ref]$tokens, [ref]$errors)
if ($errors -and $errors.Count -gt 0) {
  Write-Output '{"success":false}'
  exit 0
}
$commandAsts = $ast.FindAll({ param($node) $node -is [System.Management.Automation.Language.CommandAst] }, $true)
$commandObjects = @()
foreach ($commandAst in $commandAsts) {
  $name = $commandAst.GetCommandName()
  if ([string]::IsNullOrWhiteSpace($name)) {
    continue
  }
  $commandObjects += [PSCustomObject]@{
    name = $name
    text = $commandAst.Extent.Text.Trim()
  }
}
[PSCustomObject]@{
  success = $true
  commands = $commandObjects
} | ConvertTo-Json -Compress
`,
  'utf16le',
).toString('base64');

function createParser(): Parser | null {
  if (!bashLanguage) {
    if (treeSitterInitializationError) {
      throw treeSitterInitializationError;
    }
    return null;
  }

  try {
    const parser = new Parser();
    parser.setLanguage(bashLanguage);
    return parser;
  } catch {
    return null;
  }
}

function parseCommandTree(command: string) {
  const parser = createParser();
  if (!parser || !command.trim()) {
    return null;
  }

  try {
    return parser.parse(command);
  } catch {
    return null;
  }
}

function normalizeCommandName(raw: string): string {
  if (raw.length >= 2) {
    const first = raw[0];
    const last = raw[raw.length - 1];
    if ((first === '"' && last === '"') || (first === "'" && last === "'")) {
      return raw.slice(1, -1);
    }
  }
  const trimmed = raw.trim();
  if (!trimmed) {
    return trimmed;
  }
  return trimmed.split(/[\\/]/).pop() ?? trimmed;
}

function extractNameFromNode(node: Node): string | null {
  switch (node.type) {
    case 'command': {
      const nameNode = node.childForFieldName('name');
      if (!nameNode) {
        return null;
      }
      return normalizeCommandName(nameNode.text);
    }
    case 'declaration_command':
    case 'unset_command':
    case 'test_command': {
      const firstChild = node.child(0);
      if (!firstChild) {
        return null;
      }
      return normalizeCommandName(firstChild.text);
    }
    default:
      return null;
  }
}

function collectCommandDetails(
  root: Node,
  source: string,
): ParsedCommandDetail[] {
  const stack: Node[] = [root];
  const details: ParsedCommandDetail[] = [];

  while (stack.length > 0) {
    const current = stack.pop();
    if (!current) {
      continue;
    }

    const commandName = extractNameFromNode(current);
    if (commandName) {
      details.push({
        name: commandName,
        text: source.slice(current.startIndex, current.endIndex).trim(),
      });
    }

    for (let i = current.namedChildCount - 1; i >= 0; i -= 1) {
      const child = current.namedChild(i);
      if (child) {
        stack.push(child);
      }
    }
  }

  return details;
}

function parseBashCommandDetails(command: string): CommandParseResult | null {
  if (treeSitterInitializationError) {
    throw treeSitterInitializationError;
  }

  if (!bashLanguage) {
    initializeShellParsers().catch(() => {
      // The failure path is surfaced via treeSitterInitializationError.
    });
    return null;
  }

  const tree = parseCommandTree(command);
  if (!tree) {
    return null;
  }

  const details = collectCommandDetails(tree.rootNode, command);
  return {
    details,
    hasError: tree.rootNode.hasError || details.length === 0,
  };
}

function parsePowerShellCommandDetails(
  command: string,
  executable: string,
): CommandParseResult | null {
  const trimmed = command.trim();
  if (!trimmed) {
    return {
      details: [],
      hasError: true,
    };
  }

  try {
    const result = spawnSync(
      executable,
      [
        '-NoLogo',
        '-NoProfile',
        '-NonInteractive',
        '-EncodedCommand',
        POWERSHELL_PARSER_SCRIPT,
      ],
      {
        env: {
          ...process.env,
          [POWERSHELL_COMMAND_ENV]: command,
        },
        encoding: 'utf-8',
      },
    );

    if (result.error || result.status !== 0) {
      return null;
    }

    const output = (result.stdout ?? '').toString().trim();
    if (!output) {
      return { details: [], hasError: true };
    }

    let parsed: {
      success?: boolean;
      commands?: Array<{ name?: string; text?: string }>;
    } | null = null;
    try {
      parsed = JSON.parse(output);
    } catch {
      return { details: [], hasError: true };
    }

    if (!parsed?.success) {
      return { details: [], hasError: true };
    }

    const details = (parsed.commands ?? [])
      .map((commandDetail) => {
        if (!commandDetail || typeof commandDetail.name !== 'string') {
          return null;
        }

        const name = normalizeCommandName(commandDetail.name);
        const text =
          typeof commandDetail.text === 'string'
            ? commandDetail.text.trim()
            : command;

        return {
          name,
          text,
        };
      })
      .filter((detail): detail is ParsedCommandDetail => detail !== null);

    return {
      details,
      hasError: details.length === 0,
    };
  } catch {
    return null;
  }
}

function parseCommandDetails(command: string): CommandParseResult | null {
  const configuration = getShellConfiguration();

  if (configuration.shell === 'powershell') {
    return parsePowerShellCommandDetails(command, configuration.executable);
  }

  if (configuration.shell === 'bash') {
    return parseBashCommandDetails(command);
  }

  return null;
}

/**
 * Determines the appropriate shell configuration for the current platform.
 *
 * This ensures we can execute command strings predictably and securely across platforms
 * using the `spawn(executable, [...argsPrefix, commandString], { shell: false })` pattern.
 *
 * @returns The ShellConfiguration for the current environment.
 */
export function getShellConfiguration(): ShellConfiguration {
  if (isWindows()) {
    const comSpec = process.env['ComSpec'];
    if (comSpec) {
      const executable = comSpec.toLowerCase();
      if (
        executable.endsWith('powershell.exe') ||
        executable.endsWith('pwsh.exe')
      ) {
        return {
          executable: comSpec,
          argsPrefix: ['-NoProfile', '-Command'],
          shell: 'powershell',
        };
      }
    }

    // Default to PowerShell for all other Windows configurations.
    return {
      executable: 'powershell.exe',
      argsPrefix: ['-NoProfile', '-Command'],
      shell: 'powershell',
    };
  }

  // Unix-like systems (Linux, macOS)
  return { executable: 'bash', argsPrefix: ['-c'], shell: 'bash' };
}

/**
 * Export the platform detection constant for use in process management (e.g., killing processes).
 */
export const isWindows = () => os.platform() === 'win32';

/**
 * Escapes a string so that it can be safely used as a single argument
 * in a shell command, preventing command injection.
 *
 * @param arg The argument string to escape.
 * @param shell The type of shell the argument is for.
 * @returns The shell-escaped string.
 */
export function escapeShellArg(arg: string, shell: ShellType): string {
  if (!arg) {
    return '';
  }

  switch (shell) {
    case 'powershell':
      // For PowerShell, wrap in single quotes and escape internal single quotes by doubling them.
      return `'${arg.replace(/'/g, "''")}'`;
    case 'cmd':
      // Simple Windows escaping for cmd.exe: wrap in double quotes and escape inner double quotes.
      return `"${arg.replace(/"/g, '""')}"`;
    case 'bash':
    default:
      // POSIX shell escaping using shell-quote.
      return quote([arg]);
  }
}

/**
 * Splits a shell command into a list of individual commands, respecting quotes.
 * This is used to separate chained commands (e.g., using &&, ||, ;).
 * @param command The shell command string to parse
 * @returns An array of individual command strings
 */
export function splitCommands(command: string): string[] {
  const parsed = parseCommandDetails(command);
  if (!parsed || parsed.hasError) {
    return [];
  }

  return parsed.details.map((detail) => detail.text).filter(Boolean);
}

/**
 * Extracts the root command from a given shell command string.
 * This is used to identify the base command for permission checks.
 * @param command The shell command string to parse
 * @returns The root command name, or undefined if it cannot be determined
 * @example getCommandRoot("ls -la /tmp") returns "ls"
 * @example getCommandRoot("git status && npm test") returns "git"
 */
export function getCommandRoot(command: string): string | undefined {
  const parsed = parseCommandDetails(command);
  if (!parsed || parsed.hasError || parsed.details.length === 0) {
    return undefined;
  }

  return parsed.details[0]?.name;
}

export function getCommandRoots(command: string): string[] {
  if (!command) {
    return [];
  }

  const parsed = parseCommandDetails(command);
  if (!parsed || parsed.hasError) {
    return [];
  }

  return parsed.details.map((detail) => detail.name).filter(Boolean);
}

export function stripShellWrapper(command: string): string {
  const pattern =
    /^\s*(?:(?:sh|bash|zsh)\s+-c|cmd\.exe\s+\/c|powershell(?:\.exe)?\s+(?:-NoProfile\s+)?-Command|pwsh(?:\.exe)?\s+(?:-NoProfile\s+)?-Command)\s+/i;
  const match = command.match(pattern);
  if (match) {
    let newCommand = command.substring(match[0].length).trim();
    if (
      (newCommand.startsWith('"') && newCommand.endsWith('"')) ||
      (newCommand.startsWith("'") && newCommand.endsWith("'"))
    ) {
      newCommand = newCommand.substring(1, newCommand.length - 1);
    }
    return newCommand;
  }
  return command.trim();
}

/**
 * Detects command substitution patterns in a shell command, following bash quoting rules:
 * - Single quotes ('): Everything literal, no substitution possible
 * - Double quotes ("): Command substitution with $() and backticks unless escaped with \
 * - No quotes: Command substitution with $(), <(), and backticks
 * @param command The shell command string to check
 * @returns true if command substitution would be executed by bash
 */
/**
 * Checks a shell command against security policies and allowlists.
 *
 * This function operates in one of two modes depending on the presence of
 * the `sessionAllowlist` parameter:
 *
 * 1.  **"Default Deny" Mode (sessionAllowlist is provided):** This is the
 *     strictest mode, used for user-defined scripts like custom commands.
 *     A command is only permitted if it is found on the global `coreTools`
 *     allowlist OR the provided `sessionAllowlist`. It must not be on the
 *     global `excludeTools` blocklist.
 *
 * 2.  **"Default Allow" Mode (sessionAllowlist is NOT provided):** This mode
 *     is used for direct tool invocations (e.g., by the model). If a strict
 *     global `coreTools` allowlist exists, commands must be on it. Otherwise,
 *     any command is permitted as long as it is not on the `excludeTools`
 *     blocklist.
 *
 * @param command The shell command string to validate.
 * @param config The application configuration.
 * @param sessionAllowlist A session-level list of approved commands. Its
 *   presence activates "Default Deny" mode.
 * @returns An object detailing which commands are not allowed.
 */
export function checkCommandPermissions(
  command: string,
  config: Config,
  sessionAllowlist?: Set<string>,
): {
  allAllowed: boolean;
  disallowedCommands: string[];
  blockReason?: string;
  isHardDenial?: boolean;
} {
  const parseResult = parseCommandDetails(command);
  if (!parseResult || parseResult.hasError) {
    return {
      allAllowed: false,
      disallowedCommands: [command],
<<<<<<< HEAD
      blockReason: `Command substitution using $(), backticks (\`\`), <(), or >() is not allowed for security reasons.

REQUIRED ACTION: Break this into multiple separate shell commands instead:
1. Use temporary files: command1 > /tmp/result.txt && command2 $(cat /tmp/result.txt)
   becomes: command1 > /tmp/result.txt [first call] then command2 [second call, read file to get value]
2. Use pipes without substitution: command1 | command2
3. Create a shell script file with Write tool, then execute: bash script.sh

This security restriction cannot be overridden. Rewrite the command to avoid all substitution patterns.`,
=======
      blockReason: 'Command rejected because it could not be parsed safely',
>>>>>>> 0b20f88f
      isHardDenial: true,
    };
  }

  const normalize = (cmd: string): string => cmd.trim().replace(/\s+/g, ' ');
  const commandsToValidate = parseResult.details
    .map((detail) => normalize(detail.text))
    .filter(Boolean);
  const invocation: AnyToolInvocation & { params: { command: string } } = {
    params: { command: '' },
  } as AnyToolInvocation & { params: { command: string } };

  // 1. Blocklist Check (Highest Priority)
  const excludeTools = config.getExcludeTools() || [];
  const isWildcardBlocked = SHELL_TOOL_NAMES.some((name) =>
    excludeTools.includes(name),
  );

  if (isWildcardBlocked) {
    return {
      allAllowed: false,
      disallowedCommands: commandsToValidate,
      blockReason: 'Shell tool is globally disabled in configuration',
      isHardDenial: true,
    };
  }

  for (const cmd of commandsToValidate) {
    invocation.params['command'] = cmd;
    if (
      doesToolInvocationMatch('run_shell_command', invocation, excludeTools)
    ) {
      return {
        allAllowed: false,
        disallowedCommands: [cmd],
        blockReason: `Command '${cmd}' is blocked by configuration`,
        isHardDenial: true,
      };
    }
  }

  const coreTools = config.getCoreTools() || [];
  const isWildcardAllowed = SHELL_TOOL_NAMES.some((name) =>
    coreTools.includes(name),
  );

  // If there's a global wildcard, all commands are allowed at this point
  // because they have already passed the blocklist check.
  if (isWildcardAllowed) {
    return { allAllowed: true, disallowedCommands: [] };
  }

  const disallowedCommands: string[] = [];

  if (sessionAllowlist) {
    // "DEFAULT DENY" MODE: A session allowlist is provided.
    // All commands must be in either the session or global allowlist.
    const normalizedSessionAllowlist = new Set(
      [...sessionAllowlist].flatMap((cmd) =>
        SHELL_TOOL_NAMES.map((name) => `${name}(${cmd})`),
      ),
    );

    for (const cmd of commandsToValidate) {
      invocation.params['command'] = cmd;
      const isSessionAllowed = doesToolInvocationMatch(
        'run_shell_command',
        invocation,
        [...normalizedSessionAllowlist],
      );
      if (isSessionAllowed) continue;

      const isGloballyAllowed = doesToolInvocationMatch(
        'run_shell_command',
        invocation,
        coreTools,
      );
      if (isGloballyAllowed) continue;

      disallowedCommands.push(cmd);
    }

    if (disallowedCommands.length > 0) {
      return {
        allAllowed: false,
        disallowedCommands,
        blockReason: `Command(s) not on the global or session allowlist. Disallowed commands: ${disallowedCommands
          .map((c) => JSON.stringify(c))
          .join(', ')}`,
        isHardDenial: false, // This is a soft denial; confirmation is possible.
      };
    }
  } else {
    // "DEFAULT ALLOW" MODE: No session allowlist.
    const hasSpecificAllowedCommands =
      coreTools.filter((tool) =>
        SHELL_TOOL_NAMES.some((name) => tool.startsWith(`${name}(`)),
      ).length > 0;

    if (hasSpecificAllowedCommands) {
      for (const cmd of commandsToValidate) {
        invocation.params['command'] = cmd;
        const isGloballyAllowed = doesToolInvocationMatch(
          'run_shell_command',
          invocation,
          coreTools,
        );
        if (!isGloballyAllowed) {
          disallowedCommands.push(cmd);
        }
      }
      if (disallowedCommands.length > 0) {
        return {
          allAllowed: false,
          disallowedCommands,
          blockReason: `Command(s) not in the allowed commands list. Disallowed commands: ${disallowedCommands
            .map((c) => JSON.stringify(c))
            .join(', ')}`,
          isHardDenial: false, // This is a soft denial.
        };
      }
    }
    // If no specific global allowlist exists, and it passed the blocklist,
    // the command is allowed by default.
  }

  // If all checks for the current mode pass, the command is allowed.
  return { allAllowed: true, disallowedCommands: [] };
}

/**
 * Determines whether a given shell command is allowed to execute based on
 * the tool's configuration including allowlists and blocklists.
 *
 * This function operates in "default allow" mode. It is a wrapper around
 * `checkCommandPermissions`.
 *
 * @param command The shell command string to validate.
 * @param config The application configuration.
 * @returns An object with 'allowed' boolean and optional 'reason' string if not allowed.
 */
export const spawnAsync = (
  command: string,
  args: string[],
  options?: SpawnOptionsWithoutStdio,
): Promise<{ stdout: string; stderr: string }> =>
  new Promise((resolve, reject) => {
    const child = spawn(command, args, options);
    let stdout = '';
    let stderr = '';

    child.stdout.on('data', (data) => {
      stdout += data.toString();
    });

    child.stderr.on('data', (data) => {
      stderr += data.toString();
    });

    child.on('close', (code) => {
      if (code === 0) {
        resolve({ stdout, stderr });
      } else {
        reject(new Error(`Command failed with exit code ${code}:\n${stderr}`));
      }
    });

    child.on('error', (err) => {
      reject(err);
    });
  });

export function isCommandAllowed(
  command: string,
  config: Config,
): { allowed: boolean; reason?: string } {
  // By not providing a sessionAllowlist, we invoke "default allow" behavior.
  const { allAllowed, blockReason } = checkCommandPermissions(command, config);
  if (allAllowed) {
    return { allowed: true };
  }
  return { allowed: false, reason: blockReason };
}<|MERGE_RESOLUTION|>--- conflicted
+++ resolved
@@ -554,19 +554,7 @@
     return {
       allAllowed: false,
       disallowedCommands: [command],
-<<<<<<< HEAD
-      blockReason: `Command substitution using $(), backticks (\`\`), <(), or >() is not allowed for security reasons.
-
-REQUIRED ACTION: Break this into multiple separate shell commands instead:
-1. Use temporary files: command1 > /tmp/result.txt && command2 $(cat /tmp/result.txt)
-   becomes: command1 > /tmp/result.txt [first call] then command2 [second call, read file to get value]
-2. Use pipes without substitution: command1 | command2
-3. Create a shell script file with Write tool, then execute: bash script.sh
-
-This security restriction cannot be overridden. Rewrite the command to avoid all substitution patterns.`,
-=======
       blockReason: 'Command rejected because it could not be parsed safely',
->>>>>>> 0b20f88f
       isHardDenial: true,
     };
   }
